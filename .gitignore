__pycache__/
data/*.json
<<<<<<< HEAD
.idea/
env/
dev_results/
=======
.cache
>>>>>>> 6c6ee09d
<|MERGE_RESOLUTION|>--- conflicted
+++ resolved
@@ -1,9 +1,6 @@
 __pycache__/
 data/*.json
-<<<<<<< HEAD
 .idea/
 env/
 dev_results/
-=======
-.cache
->>>>>>> 6c6ee09d
+.cache