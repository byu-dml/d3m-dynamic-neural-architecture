--- conflicted
+++ resolved
@@ -31,20 +31,6 @@
     --split-seed $test_split_seed 
 
 
-<<<<<<< HEAD
-# python3 -m dna evaluate \
-#     --model autosklearn \
-#     --problem rank subset \
-#     --k $k \
-#     --model-config-path ./model_configs/autosklearn_config.json \
-#     --metafeature-subset $metafeature_subset \
-#     --train-path $train_path \
-#     --test-size $validation_size \
-#     --split-seed $validation_split_seed \
-#     --output-dir $results_dir \
-#     --verbose \
-#     --out-of-training-set-pipelines
-=======
 python3 -m dna evaluate \
     --model autosklearn \
     --problem regression rank subset \
@@ -54,8 +40,8 @@
     --test-size $validation_size \
     --split-seed $validation_split_seed \
     --output-dir $results_dir \
-    --verbose
->>>>>>> 4fe3d9a2
+    --verbose \
+    --out-of-training-set-pipelines
 
 
 python3 -m dna evaluate \
@@ -184,4 +170,5 @@
     --test-size $validation_size \
     --split-seed $validation_split_seed \
     --output-dir $results_dir \
-    --verbose+    --verbose \
+    --out-of-training-set-pipelines