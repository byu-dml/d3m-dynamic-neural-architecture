--- conflicted
+++ resolved
@@ -368,14 +368,7 @@
         self, n_hidden_layers: int, hidden_layer_size: int, activation_name: str, use_batch_norm: bool,
         use_skip: bool = False, dropout = 0.0, *, device: str = 'cuda:0', seed: int = 0
     ):
-<<<<<<< HEAD
         super().__init__(y_dtype=torch.float32, device=device, seed=seed)
-=======
-        # TODO: clean up supers
-        PyTorchModelBase.__init__(self, y_dtype=torch.float32, device=device, seed=seed)
-        RegressionModelBase.__init__(self, seed=seed)
-        RankModelBase.__init__(self, seed=seed)
->>>>>>> ef1e1a8b
 
         self.n_hidden_layers = n_hidden_layers
         self.hidden_layer_size = hidden_layer_size
@@ -610,14 +603,7 @@
         output_n_hidden_layers: int, output_hidden_layer_size: int, use_batch_norm: bool, use_skip: bool = False,
         reduction: str = 'mean', *, device: str = 'cuda:0', seed: int = 0
     ):
-<<<<<<< HEAD
         super().__init__(y_dtype=torch.float32, seed=seed, device=device)
-=======
-        # TODO: clean up supers
-        PyTorchModelBase.__init__(self, y_dtype=torch.float32, seed=seed, device=device)
-        RegressionModelBase.__init__(self, seed=seed)
-        RankModelBase.__init__(self, seed=seed)
->>>>>>> ef1e1a8b
 
         self.activation_name = activation_name
         self.hidden_state_size = hidden_state_size
@@ -1063,19 +1049,14 @@
         self.fitted = False
 
 
-class AutoSklearnMetalearner(RankModelBase):
-
-<<<<<<< HEAD
-    def __init__(self, seed=0):
+class AutoSklearnMetalearner(RankModelBase, SubsetModelBase):
+
+    def __init__(self, rank_distance_metric, seed=0):
         super().__init__(seed=seed)
-=======
-    def __init__(self, rank_distance_metric, seed=0):
-        RankModelBase.__init__(self, seed=seed)
         if rank_distance_metric == "inverse":
             self.rank_distance_metric = lambda x, y: x / y
         else:
             raise Exception("Distance Weighting method not found for AutoSKLearn ranking ")
->>>>>>> ef1e1a8b
 
     def get_k_best_pipelines(self, data, dataset_metafeatures, all_other_metafeatures, rank_type, k=None):
         # all_other_metafeatures = all_other_metafeatures.iloc[:, mf_mask]
