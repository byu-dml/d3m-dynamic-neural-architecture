import json
import os
import typing

import numpy as np
import pandas as pd
import torch
import torch.nn as nn
import torch.nn.functional as F
from tqdm import tqdm

from data import Dataset, GroupDataLoader, RNNDataLoader, group_json_objects
from kND import KNearestDatasets
from sklearn import linear_model
import utils
import autosklearn.regression as autosklearn

F_ACTIVATIONS = {'relu': F.relu, 'leaky_relu': F.leaky_relu, 'sigmoid': F.sigmoid, 'tanh': F.tanh}
ACTIVATIONS = {'relu': nn.ReLU, 'leaky_relu': nn.LeakyReLU, 'sigmoid': nn.Sigmoid, 'tanh': nn.Tanh}


class ModelNotFitError(Exception):
    pass


class PyTorchRandomStateContext:

    def __init__(self, seed):
        self.seed = seed
        self._state = None

    def __enter__(self):
        self._state = torch.random.get_rng_state()
        torch.manual_seed(self.seed)
        # torch.cuda.manual_seed_all  # todo?

    def __exit__(self, *args):
        torch.random.set_rng_state(self._state)


class Submodule(nn.Module):

    def __init__(
        self, layer_sizes: typing.List[int], activation_name: str, use_batch_norm: bool, use_skip: bool = False,
        dropout: float = 0.0, *, device: str = 'cuda:0', seed: int = 0
    ):
        super(Submodule, self).__init__()

        with PyTorchRandomStateContext(seed):
            n_layers = len(layer_sizes) - 1
            activation = ACTIVATIONS[activation_name]

            layers = []
            for i in range(n_layers):
                if i > 0:
                    layers.append(activation())
                    if dropout > 0.0:
                        layers.append(nn.Dropout(p=dropout))
                if use_batch_norm:
                    layers.append(nn.BatchNorm1d(layer_sizes[i]))
                layers.append(nn.Linear(layer_sizes[i], layer_sizes[i+1]))

            self.net = nn.Sequential(*layers)
            self.net.to(device=device)

            if use_skip:
                if layer_sizes[0] == layer_sizes[-1]:
                    self.skip = nn.Sequential()
                else:
                    self.skip = nn.Linear(layer_sizes[0], layer_sizes[-1])
                self.skip.to(device=device)
            else:
                self.skip = None

    def forward(self, x):
        if self.skip is None:
            return self.net(x)
        else:
            return self.net(x) + self.skip(x)


class DNAModule(nn.Module):

    def __init__(
        self, submodule_input_sizes: typing.Dict[str, int], n_layers: int, input_layer_size: int, hidden_layer_size: int,
        output_layer_size: int, activation_name: str, use_batch_norm: bool, use_skip: bool = False, *,
        device: str = 'cuda:0', seed: int = 0
    ):
        super(DNAModule, self).__init__()
        self.submodule_input_sizes = submodule_input_sizes
        self.n_layers = n_layers
        self.input_layer_size = input_layer_size
        self.hidden_layer_size = hidden_layer_size
        self.output_layer_size = output_layer_size
        self.activation_name = activation_name
        self._activation = F_ACTIVATIONS[activation_name]
        self.use_batch_norm = use_batch_norm
        self.use_skip = use_skip
        self.device = device
        self.seed = seed
        self._input_seed = seed + 1
        self._output_seed = seed + 2
        self._dna_base_seed = seed + 3
        self._input_submodule = self._get_input_submodule()
        self._output_submodule = self._get_output_submodule()
        self._dynamic_submodules = self._get_dynamic_submodules()

    def _get_input_submodule(self):
        layer_sizes = [self.input_layer_size] + [self.hidden_layer_size] * (self.n_layers - 1)
        return Submodule(
            layer_sizes, self.activation_name, self.use_batch_norm, self.use_skip, device=self.device,
            seed=self._input_seed
        )

    def _get_output_submodule(self):
        layer_sizes = [self.hidden_layer_size] * (self.n_layers - 1) + [self.output_layer_size]
        return Submodule(
            layer_sizes, self.activation_name, self.use_batch_norm, self.use_skip, device=self.device,
            seed=self._output_seed
        )

    def _get_dynamic_submodules(self):
        dynamic_submodules = torch.nn.ModuleDict()
        for i, (submodule_id, submodule_input_size) in enumerate(sorted(self.submodule_input_sizes.items())):
            layer_sizes = [self.hidden_layer_size * submodule_input_size] + [self.hidden_layer_size] * (self.n_layers - 1)
            dynamic_submodules[submodule_id] = Submodule(
                layer_sizes, self.activation_name, self.use_batch_norm, self.use_skip, device=self.device,
                seed=self._dna_base_seed + i
            )
        return dynamic_submodules

    def forward(self, args):
        pipeline_id, pipeline, x = args
        outputs = {'inputs.0': self._input_submodule(x)}
        for i, step in enumerate(pipeline['steps']):
            inputs = torch.cat(tuple(outputs[j] for j in step['inputs']), dim=1)
            submodule = self._dynamic_submodules[step['name']]
            h = self._activation(submodule(inputs))
            outputs[i] = h
        return torch.squeeze(self._output_submodule(h))


class ModelBase:

    def __init__(self, *, seed):
        self.seed = seed
        self.fitted = False

    def fit(self, data, *, verbose=False):
        raise NotImplementedError()


class RegressionModelBase(ModelBase):

    def predict_regression(self, data, *, verbose=False):
        raise NotImplementedError()


class RankModelBase(ModelBase):

    def predict_rank(self, data, k=None, *, verbose=False):
        raise NotImplementedError()


class PyTorchModelBase:

    def __init__(self, *, y_dtype, device, seed):
        """
        Parameters
        ----------
        y_dtype:
            one of: torch.int64, torch.float32
        """
        self.y_dtype = y_dtype
        self.device = device
        self.seed = seed

        self._model = None

    def fit(
        self, train_data, n_epochs, learning_rate, batch_size, drop_last, *, validation_data=None, output_dir=None,
        verbose=False
    ):
        self._model = self._get_model(train_data)
        self._loss_function = self._get_loss_function()
        self._optimizer = self._get_optimizer(learning_rate)

        model_save_path = None
        if output_dir is not None:
            model_save_path = os.path.join(output_dir, 'model.pt')

        train_data_loader = self._get_data_loader(train_data, batch_size, drop_last, shuffle=True)
        validation_data_loader = None
        min_loss_score = np.inf
        if validation_data is not None:
            validation_data_loader = self._get_data_loader(validation_data, batch_size, drop_last=False, shuffle=False)

        for e in range(n_epochs):
            save_model = False
            if verbose:
                print('epoch {}'.format(e))

            self._train_epoch(
                train_data_loader, self._model, self._loss_function, self._optimizer, verbose=verbose
            )

            train_predictions, train_targets = self._predict_epoch(train_data_loader, self._model, verbose=verbose)
            train_loss_score = self._loss_function(train_predictions, train_targets)
            self._save_outputs(output_dir, 'train', e, train_predictions, train_targets, train_loss_score)
            if verbose:
                print('train loss: {}'.format(train_loss_score))

            if validation_data_loader is not None:
                validation_predictions, validation_targets = self._predict_epoch(validation_data_loader, self._model, verbose=verbose)
                validation_loss_score = self._loss_function(validation_predictions, validation_targets)
                self._save_outputs(output_dir, 'validation', e, validation_predictions, validation_targets, validation_loss_score)
                if verbose:
                    print('validation loss: {}'.format(validation_loss_score))
                if validation_loss_score < min_loss_score:
                    min_loss_score = validation_loss_score
                    save_model = True
            else:
                if train_loss_score < min_loss_score:
                    min_loss_score = train_loss_score
                    save_model = True

            if save_model and model_save_path is not None:
                torch.save(self._model.state_dict(), model_save_path)

        if not save_model and model_save_path is not None:  # model not saved during final epoch
            self._model.load_state_dict(torch.load(model_save_path))

        self.fitted = True

    def _get_model(self, train_data):
        raise NotImplementedError()

    def _get_loss_function(self):
        raise NotImplementedError()

    def _get_optimizer(self, learning_rate):
        raise NotImplementedError()

    def _get_data_loader(self, data, batch_size, drop_last, shuffle):
        raise NotImplementedError()

    def _train_epoch(
        self, data_loader, model: nn.Module, loss_function, optimizer, *, verbose=True
    ):
        model.train()

        if verbose:
            progress = tqdm(total=len(data_loader), position=0)

        for x_batch, y_batch in data_loader:
            y_hat_batch = model(x_batch)
            loss = loss_function(y_hat_batch, y_batch)
            loss.backward()
            optimizer.step()
            optimizer.zero_grad()

            if verbose:
                progress.update(1)

        if verbose:
            progress.close()

    def _predict_epoch(
        self, data_loader, model: nn.Module, *, verbose=True
    ):
        model.eval()
        predictions = []
        targets = []
        if verbose:
            progress = tqdm(total=len(data_loader), position=0)

        with torch.no_grad():
            for x_batch, y_batch in data_loader:
                y_hat_batch = model(x_batch)

                if y_batch.shape[0] == 1:
                    predictions.append(y_hat_batch.item())
                    targets.append(y_batch.item())
                else:
                    predictions.extend(y_hat_batch.tolist())
                    targets.extend(y_batch.tolist())

                if verbose:
                    progress.update(1)

        if verbose:
            progress.close()

        return torch.tensor(predictions, dtype=self.y_dtype), torch.tensor(targets, dtype=self.y_dtype)

    @staticmethod
    def _save_outputs(output_dir, phase, epoch, predictions, targets, loss_score):
        if not os.path.isdir(output_dir):
            os.makedirs(output_dir)

        save_filename = phase + '_scores.csv'
        save_path = os.path.join(output_dir, save_filename)
        with open(save_path, 'a') as f:
            f.write(str(float(loss_score)) + '\n')

        output_dir = os.path.join(output_dir, 'outputs')
        if not os.path.isdir(output_dir):
            os.makedirs(output_dir)

        save_filename = str(epoch) + '_' + phase + '.json'
        save_path = os.path.join(output_dir, save_filename)
        outputs = {
            'predictions': predictions.tolist(),
            'targets': targets.tolist(),
        }
        with open(save_path, 'w') as f:
            json.dump(outputs, f, separators=(',',':'))


class PyTorchRegressionRankModelBase(PyTorchModelBase, RegressionModelBase):

    def predict_regression(self, data, *, batch_size, verbose):
        if self._model is None:
            raise Exception('model not fit')

        data_loader = self._get_data_loader(data, batch_size, drop_last=False, shuffle=False)
        predictions, targets = self._predict_epoch(data_loader, self._model, verbose=verbose)
        reordered_predictions = predictions.numpy()[data_loader.get_group_ordering()]
        return reordered_predictions

    def predict_rank(self, data, *, batch_size, verbose):
        if self._model is None:
            raise Exception('model not fit')

        predictions = self.predict_regression(data, batch_size=batch_size, verbose=verbose)
        ranks = utils.rank(predictions)
        return {
            'pipeline_id': [instance['pipeline']['id'] for instance in data],
            'rank': ranks,
        }


class DNARegressionModel(PyTorchRegressionRankModelBase):

    def __init__(
        self, n_hidden_layers: int, hidden_layer_size: int, activation_name: str, use_batch_norm: bool,
        use_skip: bool = False, *, device: str = 'cuda:0', seed: int = 0
    ):
        PyTorchModelBase.__init__(self, y_dtype=torch.float32, device=device, seed=seed)
        RegressionModelBase.__init__(self, seed=seed)
        RankModelBase.__init__(self, seed=seed)

        self.n_hidden_layers = n_hidden_layers
        self.hidden_layer_size = hidden_layer_size
        self.activation_name = activation_name
        self.use_batch_norm = use_batch_norm
        self.use_skip = use_skip
        self.output_layer_size = 1
        self._model_seed = self.seed + 1

    def _get_model(self, train_data):
        submodule_input_sizes = {}
        for instance in train_data:
            for step in instance['pipeline']['steps']:
                submodule_input_sizes[step['name']] = len(step['inputs'])
        self.input_layer_size = len(train_data[0]['metafeatures'])

        return DNAModule(
            submodule_input_sizes, self.n_hidden_layers + 1, self.input_layer_size, self.hidden_layer_size,
            self.output_layer_size, self.activation_name, self.use_batch_norm, self.use_skip, device=self.device,
            seed=self._model_seed
        )

    def _get_loss_function(self):
        objective = torch.nn.MSELoss(reduction="mean")
        return lambda y_hat, y: torch.sqrt(objective(y_hat, y))

    def _get_optimizer(self, learning_rate):
        return torch.optim.Adam(self._model.parameters(), lr=learning_rate)

    def _get_data_loader(self, data, batch_size, drop_last, shuffle=True):
        return GroupDataLoader(
            data = data,
            group_key = 'pipeline.id',
            dataset_class = Dataset,
            dataset_params = {
                'features_key': 'metafeatures',
                'target_key': 'test_f1_macro',
                'y_dtype': self.y_dtype,
                'device': self.device
            },
            batch_size = batch_size,
            drop_last = drop_last,
            shuffle = shuffle,
            seed = self.seed + 2
        )


class DAGRNN(nn.Module):
    """
    The DAGRNN can be used in both an RNN regression task or an RNN siamese task.
    It parses a pipeline DAG by saving hidden states of previously seen primitives and combining them.
    It passes the combined hidden states, which represent inputs into the next primitive, into an LSTM.
    The primitives are one hot encoded.
    """

    def __init__(
        self, activation_name: str, input_n_hidden_layers: int, input_hidden_layer_size: int, input_dropout: float,
        hidden_state_size: int, lstm_n_layers: int, lstm_dropout: float, bidirectional: bool,
        output_n_hidden_layers: int, output_hidden_layer_size: int, output_dropout: float, use_batch_norm: bool,
        use_skip: bool, rnn_input_size: int, input_layer_size: int, output_size: int, device: str, seed: int
    ):
        super(DAGRNN, self).__init__()

        self.input_layer_size = input_layer_size
        self.activation_name = activation_name
        self.use_batch_norm = use_batch_norm
        self.use_skip = use_skip
        self.output_size = output_size
        self.device = device
        self._input_seed = seed + 1
        self._output_seed = seed + 2

        self.input_n_hidden_layers = input_n_hidden_layers
        self.input_hidden_layer_size = input_hidden_layer_size
        self.input_dropout = input_dropout
        self._input_submodule = self._get_input_submodule(output_size=hidden_state_size)

        self.activation = ACTIVATIONS[activation_name]()

        if input_dropout > 0.0:
            self.input_dropout_layer = nn.Dropout(p=input_dropout)
            self.input_dropout_layer.to(device=device)

        if use_batch_norm:
            self.batch_norm = nn.BatchNorm1d(hidden_state_size)
            self.batch_norm.to(device=self.device)

        n_directions = 2 if bidirectional else 1
        self.hidden_state_dim0_size = lstm_n_layers * n_directions
        self.lstm = nn.LSTM(
            input_size=rnn_input_size, hidden_size=hidden_state_size, num_layers=lstm_n_layers, dropout=lstm_dropout,
            bidirectional=bidirectional, batch_first=True
        )
        self.lstm.to(device=self.device)

        lstm_output_size = hidden_state_size * n_directions
        self.output_n_hidden_layers = output_n_hidden_layers
        self.output_hidden_layer_size = output_hidden_layer_size
        self.output_dropout = output_dropout
        self._output_submodule = self._get_output_submodule(input_size=lstm_output_size)

        self.NULL_INPUTS = ['inputs.0']

    def _get_input_submodule(self, output_size):
        layer_sizes = [self.input_layer_size] + [self.input_hidden_layer_size] * self.input_n_hidden_layers
        layer_sizes += [output_size]
        return Submodule(
            layer_sizes, self.activation_name, self.use_batch_norm, self.use_skip, device=self.device,
            seed=self._input_seed, dropout=self.input_dropout
        )

    def _get_output_submodule(self, input_size):
        layer_sizes = [input_size] + [self.output_hidden_layer_size] * self.output_n_hidden_layers
        layer_sizes += [self.output_size]
        return Submodule(
            layer_sizes, self.activation_name, self.use_batch_norm, self.use_skip, device=self.device,
            seed=self._output_seed, dropout=self.output_dropout
        )

    def forward(self, args):
        (pipeline_structure, pipelines, metafeatures) = args

        batch_size = pipelines.shape[0]
        seq_len = pipelines.shape[1]

        assert len(metafeatures) == batch_size
        assert len(pipeline_structure) == seq_len

        # Pass the metafeatures through the input layer
        metafeatures = self._input_submodule(metafeatures)
        metafeatures = self.activation(metafeatures)

        if self.input_dropout > 0.0:
            metafeatures = self.input_dropout_layer(metafeatures)

        if self.use_batch_norm:
            metafeatures = self.batch_norm(metafeatures)

        # Add a dimension to the metafeatures so they can be concatenated across that dimension
        metafeatures = metafeatures.unsqueeze(dim=0)

        # Initialize the hidden state and cell state using a concatenation of the metafeatures
        hidden_state = []
        for i in range(self.hidden_state_dim0_size):
            hidden_state.append(metafeatures)
        hidden_state = torch.cat(hidden_state, dim=0)
        cell_state = hidden_state
        lstm_start_state = (hidden_state, cell_state)

        # Keep track of the previous hidden and cell states as we traverse the pipeline
        prev_lstm_states = []

        lstm_output = None

        # For each batch of primitives coming from the batch of pipelines
        for i in range(seq_len):
            # Get the one hot encoded primitives from the batch at index i in the pipeline
            encoded_primitives = pipelines[:, i, :]

            # Add a dimension in the middle of the shape so it is batch size by sequence length by input size
            # Note that the sequence length (middle) is 1 because we're doing 1 (batch of) primitive(s) at a time
            # Also note that the batch size is first in the shape because we selected batch first
            encoded_primitives = encoded_primitives.unsqueeze(dim=1)

            # Get the list of indices of input primitives coming into the current primitive
            primitive_inputs = pipeline_structure[i]

            # If this is the first primitive
            if primitive_inputs == self.NULL_INPUTS:
                lstm_input_state = lstm_start_state
            else:
                # Otherwise get the mean of the hidden states of the input primitives
                lstm_input_state = self.get_lstm_input_state(prev_lstm_states=prev_lstm_states,
                                                             primitive_inputs=primitive_inputs)

            (lstm_output, lstm_output_state) = self.lstm(encoded_primitives, lstm_input_state)

            prev_lstm_states.append(lstm_output_state)

        # Since we're doing 1 primitive at a time, the sequence length in the LSTM output is 1
        # Squeeze so the fully connected input is of shape batch size by num_directions*hidden_size
        linear_input = lstm_output.squeeze(dim=1)

        linear_output = self._output_submodule(linear_input)
        return linear_output.squeeze()

    @staticmethod
    def get_lstm_input_state(prev_lstm_states, primitive_inputs):
        # Get the hidden and cell states produced by primitives connected to the current primitive as input
        input_hidden_states = []
        input_cell_states = []
        for primitive_input in primitive_inputs:
            (hidden_state, cell_state) = prev_lstm_states[primitive_input]
            input_hidden_states.append(hidden_state.unsqueeze(dim=0))
            input_cell_states.append(cell_state.unsqueeze(dim=0))

        # Average the input hidden and cell states each into a single state
        input_hidden_states = torch.cat(input_hidden_states, dim=0)
        input_cell_states = torch.cat(input_cell_states, dim=0)
        mean_hidden_state = torch.mean(input_hidden_states, dim=0)
        mean_cell_state = torch.mean(input_cell_states, dim=0)

        return (mean_hidden_state, mean_cell_state)

class SklearnBase(RegressionModelBase, RankModelBase):
    def __init__(self, seed=0):
        RegressionModelBase.__init__(self, seed=seed)
        RankModelBase.__init__(self, seed=seed)
        self.pipeline_key = 'pipeline'
        self.steps_key = 'steps'
        self.prim_name_key = 'name'

    def prepare_data(self, data):
        full_data = pd.DataFrame(data)
        y = full_data["test_f1_macro"]

        # this takes a column of lists of ints and expands it out into a dataframe of ints
        metafeature_df_raw = pd.DataFrame(full_data.metafeatures.values.tolist()).reset_index(drop=True)
        metafeature_df = pd.DataFrame(np.nan_to_num(metafeature_df_raw.values))
        assert np.isnan(metafeature_df.values).sum() == 0, "Was not able to impute the metafeatures: nans exist"
        assert np.isinf(metafeature_df.values).sum() == 0, "Was not able to impute the metafeatures: infs exist"

        # one hot encode by primitive
        one_hot_encoding = self.one_hot_encode_pipelines(data)
        assert np.isnan(one_hot_encoding.values).sum() == 0, "Was not able to impute the primitive encoding: nans exist"
        assert np.isinf(one_hot_encoding.values).sum() == 0, "Was not able to impute the primitive encoding: infs exist"

        # remove unused columns
        needed_data = full_data.drop(["test_f1_macro", "problem_type", "pipeline", "metafeatures", "dataset_id", "pipeline_structure"], axis=1).reset_index(drop=True)

        # concatenate the parts together and validate
        assert needed_data.shape[0] == one_hot_encoding.shape[0] == metafeature_df.shape[0], "Wrong shape dataframes for regression"  
        X_data = pd.concat([needed_data, one_hot_encoding, metafeature_df], axis=1, ignore_index=True)
        assert X_data.shape[1] == (needed_data.shape[1] + one_hot_encoding.shape[1] + metafeature_df.shape[1]), "dataframe was combined incorrectly"
        assert X_data.shape[0] == y.shape[0], "X_data and y data are ill-shaped for regression: X_data: {}, y: {}".format(X_data.shape, y.shape)
        return X_data, y

    def _one_hot_encode_mapping(self, data):
        primitive_names = set()

        # Get a set of all the primitives in the train set
        for instance in data:
            primitives = instance[self.pipeline_key][self.steps_key]
            for primitive in primitives:
                primitive_name = primitive[self.prim_name_key]
                primitive_names.add(primitive_name)

        # Get one hot encodings of all the primitives
        self.num_primitives = len(primitive_names)
        encoding = np.identity(n=self.num_primitives)

        # Create a mapping of primitive names to one hot encodings
        primitive_name_to_enc = {}
        for (primitive_name, primitive_encoding) in zip(primitive_names, encoding):
            primitive_name_to_enc[primitive_name] = primitive_encoding

        return primitive_name_to_enc

    def one_hot_encode_pipelines(self, data):
        primitive_encoding = []
        for instance in data:
            pipeline = instance[self.pipeline_key][self.steps_key]
            encoded_pipeline = self.encode_pipeline(pipeline=pipeline)
            primitive_encoding.append(encoded_pipeline)

        return pd.DataFrame(primitive_encoding)

    def encode_pipeline(self, pipeline):
        encoding = np.zeros(self.num_primitives)
        for primitive in pipeline:
            primitive_name = primitive[self.prim_name_key]
            # get the position of the one hot encoding
            primitive_index = np.argmax(self.one_hot_primitives_map[primitive_name])
            encoding[primitive_index] = 1
        return encoding


class DAGRNNRegressionModel(PyTorchRegressionRankModelBase):

    def __init__(
        self, activation_name: str, input_n_hidden_layers: int, input_hidden_layer_size: int, input_dropout: float,
        hidden_state_size: int, lstm_n_layers: int, lstm_dropout: float, bidirectional: bool,
        output_n_hidden_layers: int, output_hidden_layer_size: int, output_dropout: float, use_batch_norm: bool,
        use_skip: bool = False, *, device: str = 'cuda:0', seed: int = 0
    ):
        PyTorchModelBase.__init__(self, y_dtype=torch.float32, seed=seed, device=device)
        RegressionModelBase.__init__(self, seed=seed)
        RankModelBase.__init__(self, seed=seed)

        self.activation_name = activation_name
        self.input_n_hidden_layers = input_n_hidden_layers
        self.input_hidden_layer_size = input_hidden_layer_size
        self.input_dropout = input_dropout
        self.hidden_state_size = hidden_state_size
        self.lstm_n_layers = lstm_n_layers
        self.lstm_dropout = lstm_dropout
        self.bidirectional = bidirectional
        self.output_n_hidden_layers = output_n_hidden_layers
        self.output_hidden_layer_size = output_hidden_layer_size
        self.output_dropout = output_dropout
        self.use_batch_norm = use_batch_norm
        self.use_skip = use_skip
        self.device = device
        self.seed = seed
        self._data_loader_seed = seed + 1
        self._model_seed = seed + 2

        self.pipeline_structures = None
        self.num_primitives = None
        self.target_key = 'test_f1_macro'
        self.batch_group_key = 'pipeline_structure'
        self.pipeline_key = 'pipeline'
        self.steps_key = 'steps'
        self.prim_name_key = 'name'
        self.prim_inputs_key = 'inputs'
        self.features_key = 'metafeatures'

    def fit(self, train_data, n_epochs, learning_rate, batch_size, drop_last, *, validation_data=None, output_dir=None,
        verbose=False):
        # Get all the pipeline structure for each pipeline structure group before encoding the pipelines
        self.pipeline_structures = {}
        grouped_by_structure = group_json_objects(train_data, self.batch_group_key)
        for (group, group_indices) in grouped_by_structure.items():
            index = group_indices[0]
            item = train_data[index]
            pipeline = item[self.pipeline_key][self.steps_key]
            group_structure = [primitive[self.prim_inputs_key] for primitive in pipeline]
            self.pipeline_structures[group] = group_structure

        # Get the mapping of primitives to their one hot encoding
        primitive_name_to_enc = self._get_primitive_name_to_enc(train_data=train_data)

        # Encode all the pipelines in the training and validation set
        self.encode_pipelines(data=train_data, primitive_name_to_enc=primitive_name_to_enc)
        if validation_data is not None:
            self.encode_pipelines(data=validation_data, primitive_name_to_enc=primitive_name_to_enc)

        PyTorchModelBase.fit(
            self, train_data, n_epochs, learning_rate, batch_size, drop_last, validation_data=validation_data,
            output_dir=output_dir, verbose=verbose
        )

    def _get_primitive_name_to_enc(self, train_data):
        primitive_names = set()

        # Get a set of all the primitives in the train set
        for instance in train_data:
            primitives = instance[self.pipeline_key][self.steps_key]
            for primitive in primitives:
                primitive_name = primitive[self.prim_name_key]
                primitive_names.add(primitive_name)

        # Get one hot encodings of all the primitives
        self.num_primitives = len(primitive_names)
        encoding = np.identity(n=self.num_primitives)

        # Create a mapping of primitive names to one hot encodings
        primitive_name_to_enc = {}
        for (primitive_name, primitive_encoding) in zip(primitive_names, encoding):
            primitive_name_to_enc[primitive_name] = primitive_encoding

        return primitive_name_to_enc

    def encode_pipelines(self, data, primitive_name_to_enc):
        for instance in data:
            pipeline = instance[self.pipeline_key][self.steps_key]
            encoded_pipeline = self.encode_pipeline(pipeline=pipeline, primitive_to_enc=primitive_name_to_enc)
            instance[self.pipeline_key][self.steps_key] = encoded_pipeline

    def encode_pipeline(self, pipeline, primitive_to_enc):
        # Create a tensor of encoded primitives
        encoding = []
        for primitive in pipeline:
            primitive_name = primitive[self.prim_name_key]
            encoded_primitive = primitive_to_enc[primitive_name]
            encoding.append(encoded_primitive)
        return encoding

    def _get_model(self, train_data):
        metafeatures_length = len(train_data[0][self.features_key])
        return DAGRNN(
            activation_name=self.activation_name, input_n_hidden_layers=self.input_n_hidden_layers,
            input_hidden_layer_size=self.input_hidden_layer_size, input_dropout=self.input_dropout,
            hidden_state_size=self.hidden_state_size, lstm_n_layers=self.lstm_n_layers, lstm_dropout=self.lstm_dropout,
            bidirectional=self.bidirectional, output_n_hidden_layers=self.output_n_hidden_layers,
            output_hidden_layer_size=self.output_hidden_layer_size, output_dropout=self.output_dropout,
            use_batch_norm=self.use_batch_norm, use_skip=self.use_skip, rnn_input_size=self.num_primitives,
            input_layer_size=metafeatures_length, output_size=1, device=self.device, seed=self._model_seed
        )

    def _get_optimizer(self, learning_rate):
        return torch.optim.Adam(self._model.parameters(), lr=learning_rate)

    def _get_data_loader(self, data, batch_size, drop_last, shuffle=True):
        return RNNDataLoader(
            data=data,
            group_key=self.batch_group_key,
            dataset_params={
                'features_key': self.features_key,
                'target_key': self.target_key,
                'y_dtype': self.y_dtype,
                'device': self.device
            },
            batch_size=batch_size,
            drop_last=drop_last,
            shuffle=shuffle,
            seed=self._data_loader_seed,
            pipeline_structures=self.pipeline_structures
        )

    def _get_loss_function(self):
        objective = torch.nn.MSELoss(reduction="mean")
        return lambda y_hat, y: torch.sqrt(objective(y_hat, y))


class DNASiameseModule(nn.Module):

    def __init__(self, input_model, submodules, output_model):
        super(DNASiameseModule, self).__init__()
        self.input_model = input_model
        self.submodules = submodules
        self.output_model = output_model
        self.h1 = None
        self.f_activation = F_ACTIVATIONS[ACTIVATION]

    def forward(self, args):
        pipeline_ids, (left_pipeline, right_pipeline), x = args
        self.h1 = self.input_model(x)
        left_h2 = self.recursive_get_output(left_pipeline, len(left_pipeline) - 1)
        right_h2 = self.recursive_get_output(right_pipeline, len(right_pipeline) - 1)
        h2 = torch.cat((left_h2, right_h2), 1)
        return self.output_model(h2)

    def recursive_get_output(self, pipeline, current_index):
        """
        The recursive call to find the input
        :param pipeline: the pipeline list containing the submodules
        :param current_index: the index of the current submodule
        :return:
        """
        try:
            current_submodule = self.submodules[pipeline[current_index]['name']]
            if "inputs.0" in pipeline[current_index]['inputs']:
                return self.f_activation(current_submodule(self.h1))

            outputs = []
            for input in pipeline[current_index]["inputs"]:
                curr_output = self.recursive_get_output(pipeline, input)
                outputs.append(curr_output)

            if len(outputs) > 1:
                new_output = self.f_activation(current_submodule(torch.cat(tuple(outputs), dim=1)))
            else:
                new_output = self.f_activation(current_submodule(curr_output))

            return new_output
        except Exception as e:
            print("There was an error in the foward pass.  It was ", e)
            print(pipeline[current_index])
            quit(1)


class MeanBaseline(RegressionModelBase):

    def __init__(self, seed=0):
        RegressionModelBase.__init__(self, seed=seed)
        self.mean = None

    def fit(self, data, *, validation_data=None, output_dir=None, verbose=False):
        total = 0
        for instance in data:
            total += instance['test_f1_macro']
        self.mean = total / len(data)
        self.fitted = True

    def predict_regression(self, data, *, verbose=False):
        if self.mean is None:
            raise ModelNotFitError('MeanBaseline not fit')
        return [self.mean] * len(data)


class MedianBaseline(RegressionModelBase):

    def __init__(self, seed=0):
        RegressionModelBase.__init__(self, seed=seed)
        self.median = None

    def fit(self, data, *, validation_data=None, output_dir=None, verbose=False):
        self.median = np.median([instance['test_f1_macro'] for instance in data])
        self.fitted = True

    def predict_regression(self, data, *, verbose=False):
        if self.median is None:
            raise ModelNotFitError('MeanBaseline not fit')
        return [self.median] * len(data)


class PerPrimitiveBaseline(RegressionModelBase):

    def __init__(self, seed=0):
        RegressionModelBase.__init__(self, seed=seed)
        self.primitive_scores = None

    def fit(self, data, *, validation_data=None, output_dir=None, verbose=False):
        # for each primitive, get the scores of all the pipelines that use the primitive
        primitive_score_totals = {}
        for instance in data:
            for primitive in instance['pipeline']['steps']:
                if primitive['name'] not in primitive_score_totals:
                    primitive_score_totals[primitive['name']] = {
                        'total': 0,
                        'count': 0,
                    }
                primitive_score_totals[primitive['name']]['total'] += instance['test_f1_macro']
                primitive_score_totals[primitive['name']]['count'] += 1

        # compute the average pipeline score per primitive
        self.primitive_scores = {}
        for primitive_name in primitive_score_totals:
            total = primitive_score_totals[primitive_name]['total']
            count = primitive_score_totals[primitive_name]['count']
            self.primitive_scores[primitive_name] = total / count

        self.fitted = True

    def predict_regression(self, data, *, verbose=False):
        if self.primitive_scores is None:
            raise ModelNotFitError('PerPrimitiveBaseline not fit')

        predictions = []
        for instance in data:
            prediction = 0
            for primitive in instance['pipeline']['steps']:
                prediction += self.primitive_scores[primitive['name']]
            prediction /= len(instance['pipeline']['steps'])
            predictions.append(prediction)

        return predictions

class RandomBaseline(RankModelBase):
    def __init__(self, seed=0):
        RankModelBase.__init__(self, seed=seed)
        # Random is always ready
        self.fitted = True
        self.state = np.random.RandomState(seed)

    def fit(self, data, *, validation_data=None, output_dir=None, verbose=False):
        pass

    def predict_rank(self, data, *, verbose=False):
        predictions = list(range(len(data)))
        pipeline_ids = [instance['pipeline']['id'] for instance in data]
        # shuffles in place
        self.state.shuffle(pipeline_ids)

        return {
                'pipeline_id': pipeline_ids,
                'rank': predictions,
            }

class LinearRegressionBaseline(SklearnBase):
    def __init__(self, seed=0):
        SklearnBase.__init__(self, seed=seed)
        self.regressor = linear_model.LinearRegression()
        self.fitted = False

    def fit(self, data, *, validation_data=None, output_dir=None, verbose=False):
        self.fitted = True
<<<<<<< HEAD
        self.one_hot_primitives_map = self._one_hot_encode_mapping(data + validation_data)
        X_data, y = self.prepare_data(data)
=======
        self.one_hot_primitives_map = self._one_hot_encode_mapping(data)
        X_data, y = self.prepare_data_for_regression(data)
>>>>>>> 0f2ad25a
        self.regressor.fit(X_data, y)

    def predict_regression(self, data, *, verbose=False):
        if self.fitted is False:
            raise ModelNotFitError('LinearRegressionBaseline not fit')

        X_data, y = self.prepare_data(data) 
        predictions = self.regressor.predict(X_data)
        return predictions

    def predict_rank(self, data, *, verbose=False):
        if self.fitted is False:
            raise ModelNotFitError('LinearRegressionBaseline not fit')

        predictions = self.predict_regression(data)
        ranks = utils.rank(predictions)
        pipeline_ids = [instance['pipeline']['id'] for instance in data]
        return {
                'pipeline_id': pipeline_ids,
                'rank': predictions,
            }
<<<<<<< HEAD
=======
    
    def prepare_data_for_regression(self, data):
        full_data = pd.DataFrame(data)
        y = full_data["test_f1_macro"]

        # this takes a column of lists of ints and expands it out into a dataframe of ints
        metafeature_df = pd.DataFrame(full_data.metafeatures.values.tolist()).reset_index(drop=True)
        # metafeature_df = pd.DataFrame(np.nan_to_num(metafeature_df_raw.values))
        assert np.isnan(metafeature_df.values).sum() == 0, "Was not able to impute the metafeatures: nans exist"
        assert np.isinf(metafeature_df.values).sum() == 0, "Was not able to impute the metafeatures: infs exist"
>>>>>>> 0f2ad25a

class MetaAutoSklearn(SklearnBase):
    def __init__(self, seed=0):
        SklearnBase.__init__(self, seed=seed)
        self.fitted = False

    def fit(self, data, *, time_left_for_this_task=120, per_run_time_limit=30, validation_data=None, output_dir=None, verbose=False):
        self.fitted = True
        self.regressor = autosklearn.AutoSklearnRegressor(time_left_for_this_task=time_left_for_this_task, per_run_time_limit=per_run_time_limit)
        self.one_hot_primitives_map = self._one_hot_encode_mapping(data + validation_data)
        X_data, y = self.prepare_data(data)
        self.regressor.fit(X_data, y)

    def predict_regression(self, data, *, verbose=False):
        if self.fitted is False:
            raise ModelNotFitError('MetaAutoSklearn not fit')

        X_data, y = self.prepare_data(data) 
        predictions = self.regressor.predict(X_data)
        return predictions

    def predict_rank(self, data, *, verbose=False):
        if self.fitted is False:
            raise ModelNotFitError('MetaAutoSklearn not fit')

        predictions = self.predict_regression(data)
        pipeline_ids = [instance['pipeline']['id'] for instance in data]
        return {
                'pipeline_id': pipeline_ids,
                'rank': predictions,
            }


class AutoSklearnMetalearner(RankModelBase):

    def __init__(self, seed=0):
        RankModelBase.__init__(self, seed=seed)

    def get_k_best_pipelines(self, data, dataset_metafeatures, all_other_metafeatures, runs, current_dataset_name):
        # all_other_metafeatures = all_other_metafeatures.iloc[:, mf_mask]
        all_other_metafeatures = all_other_metafeatures.replace([np.inf, -np.inf], np.nan)
        # this should aready be done by the time it gets here
        all_other_metafeatures = all_other_metafeatures.transpose()
        # get the metafeatures out of their list
        all_other_metafeatures = pd.DataFrame(all_other_metafeatures.iloc[1].tolist(), index=all_other_metafeatures.iloc[0])
        all_other_metafeatures = all_other_metafeatures.fillna(all_other_metafeatures.mean(skipna=True))
        all_other_metafeatures = all_other_metafeatures.reset_index().drop_duplicates()
        all_other_metafeatures = all_other_metafeatures.set_index('dataset_id')
        # get the ids for pipelines that we have real values for
        current_validation_ids = set(pipeline['id'] for pipeline in data.pipeline)

        kND = KNearestDatasets(metric='l1', random_state=3)
        kND.fit(all_other_metafeatures, self.run_lookup, current_validation_ids, self.maximize_metric)
        # best suggestions is a list of 3-tuples that contain the pipeline index,the distance value, and the pipeline_id
        best_suggestions = kND.kBestSuggestions(pd.Series(dataset_metafeatures), k=all_other_metafeatures.shape[0])
        k_best_pipelines = [suggestion[2] for suggestion in best_suggestions]
        return k_best_pipelines

    def get_k_best_pipelines_per_dataset(self, data):
        # they all should have the same dataset and metafeatures so take it from the first row
        dataset_metafeatures = data["metafeatures"].iloc[0]
        dataset_name = data["dataset_id"].iloc[0]
        all_other_metafeatures = self.metafeatures
        pipelines = self.get_k_best_pipelines(data, dataset_metafeatures, all_other_metafeatures, self.runs, dataset_name)
        return pipelines


    def predict_rank(self, data, *, verbose=False):
        """
        A wrapper for all the other functions so that this is organized
        :data: a dictionary containing pipelines, ids, and real f1 scores. MUST CONTAIN PIPELINE IDS
        from each dataset being passed in.  This is used for the rankings
        :return:
        """
        data = pd.DataFrame(data)
        k_best_pipelines_per_dataset = self.get_k_best_pipelines_per_dataset(data)
        return {
            'pipeline_id': k_best_pipelines_per_dataset,
            'rank': list(range(len(k_best_pipelines_per_dataset))),
        }

    def fit(self, training_dataset=None, metric='test_accuracy', maximize_metric=True, *, validation_data=None, output_dir=None, verbose=False):
        """
        A basic KNN fit.  Loads in and processes the training data from a fixed split
        :param training_dataset: the dataset to be processed.  If none given it will be pulled from the hardcoded file
        :param metric: what kind of metric we're using in our metalearning
        :param maximize_metric: whether to maximize or minimize that metric.  Defaults to Maximize
        """
        # if metadata_path is None:
        self.runs = None
        self.test_runs = None
        self.metafeatures = None
        self.datasets = []
        self.testset = []
        self.pipeline_descriptions = {}
        self.metric = metric
        self.maximize_metric = maximize_metric
        self.opt = np.nanmax
        if training_dataset is None:
            # these are in this order so the metadata holds the train and self.datasets and self.testsets get filled
            with open(os.path.join(os.getcwd(), "dna/data", "test_data.json"), 'r') as f:
                self.metadata = json.load(f)
            self.process_metadata(data_type="test")
            with open(os.path.join(os.getcwd(), "dna/data", "train_data.json"), 'r') as f:
                self.metadata = json.load(f)
            self.process_metadata(data_type="train")
        else:
            self.metadata = training_dataset
            self.metafeatures = pd.DataFrame(self.metadata)[['dataset_id', 'metafeatures']]
            self.runs = pd.DataFrame(self.metadata)[['dataset_id', 'pipeline', 'test_f1_macro']]
            self.run_lookup = self.process_runs()

    def process_runs(self):
        """
        This function is used to transform the dataframe into a workable object fot the KNN, with rows of pipeline_ids
        and columns of datasets, with the inside being filled with the scores
        :return:
        """
        new_runs = {}
        for index, row in self.runs.iterrows():
            dataset_name = row["dataset_id"]
            if dataset_name not in new_runs:
                new_runs[dataset_name] = {}
            else:
                new_runs[dataset_name][row["pipeline"]['id']] = row['test_f1_macro']
        final_new = pd.DataFrame(new_runs)
        return final_new


def get_model(model_name: str, model_config: typing.Dict, seed: int):
    model_class = {
        'dna_regression': DNARegressionModel,
        'mean_regression': MeanBaseline,
        'median_regression': MedianBaseline,
        'per_primitive_regression': PerPrimitiveBaseline,
        'autosklearn': AutoSklearnMetalearner,
        'dagrnn_regression': DAGRNNRegressionModel,
        'linear_regression': LinearRegressionBaseline,
        "random": RandomBaseline,
        "meta_autosklearn": MetaAutoSklearn,
    }[model_name.lower()]
    init_model_config = model_config.get('__init__', {})
    return model_class(**init_model_config, seed=seed)<|MERGE_RESOLUTION|>--- conflicted
+++ resolved
@@ -566,8 +566,8 @@
         y = full_data["test_f1_macro"]
 
         # this takes a column of lists of ints and expands it out into a dataframe of ints
-        metafeature_df_raw = pd.DataFrame(full_data.metafeatures.values.tolist()).reset_index(drop=True)
-        metafeature_df = pd.DataFrame(np.nan_to_num(metafeature_df_raw.values))
+        metafeature_df = pd.DataFrame(full_data.metafeatures.values.tolist()).reset_index(drop=True)
+        # metafeature_df = pd.DataFrame(np.nan_to_num(metafeature_df_raw.values))
         assert np.isnan(metafeature_df.values).sum() == 0, "Was not able to impute the metafeatures: nans exist"
         assert np.isinf(metafeature_df.values).sum() == 0, "Was not able to impute the metafeatures: infs exist"
 
@@ -917,13 +917,8 @@
 
     def fit(self, data, *, validation_data=None, output_dir=None, verbose=False):
         self.fitted = True
-<<<<<<< HEAD
-        self.one_hot_primitives_map = self._one_hot_encode_mapping(data + validation_data)
+        self.one_hot_primitives_map = self._one_hot_encode_mapping(data)
         X_data, y = self.prepare_data(data)
-=======
-        self.one_hot_primitives_map = self._one_hot_encode_mapping(data)
-        X_data, y = self.prepare_data_for_regression(data)
->>>>>>> 0f2ad25a
         self.regressor.fit(X_data, y)
 
     def predict_regression(self, data, *, verbose=False):
@@ -945,19 +940,6 @@
                 'pipeline_id': pipeline_ids,
                 'rank': predictions,
             }
-<<<<<<< HEAD
-=======
-    
-    def prepare_data_for_regression(self, data):
-        full_data = pd.DataFrame(data)
-        y = full_data["test_f1_macro"]
-
-        # this takes a column of lists of ints and expands it out into a dataframe of ints
-        metafeature_df = pd.DataFrame(full_data.metafeatures.values.tolist()).reset_index(drop=True)
-        # metafeature_df = pd.DataFrame(np.nan_to_num(metafeature_df_raw.values))
-        assert np.isnan(metafeature_df.values).sum() == 0, "Was not able to impute the metafeatures: nans exist"
-        assert np.isinf(metafeature_df.values).sum() == 0, "Was not able to impute the metafeatures: infs exist"
->>>>>>> 0f2ad25a
 
 class MetaAutoSklearn(SklearnBase):
     def __init__(self, seed=0):
