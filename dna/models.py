import json
import os
import typing

# import autosklearn.regression as autosklearn
import numpy as np
import pandas as pd
from sklearn import linear_model
import torch
import torch.nn as nn
import torch.nn.functional as F
from tqdm import tqdm

from dna.data import Dataset, GroupDataLoader, RNNDataLoader, group_json_objects
from dna.kND import KNearestDatasets
from dna import utils


F_ACTIVATIONS = {'relu': F.relu, 'leaky_relu': F.leaky_relu, 'sigmoid': F.sigmoid, 'tanh': F.tanh}
ACTIVATIONS = {'relu': nn.ReLU, 'leaky_relu': nn.LeakyReLU, 'sigmoid': nn.Sigmoid, 'tanh': nn.Tanh}


class ModelNotFitError(Exception):
    pass


class PyTorchRandomStateContext:

    def __init__(self, seed):
        self.seed = seed
        self._state = None

    def __enter__(self):
        self._state = torch.random.get_rng_state()
        torch.manual_seed(self.seed)

    def __exit__(self, *args):
        torch.random.set_rng_state(self._state)


class Submodule(nn.Module):

    def __init__(
        self, layer_sizes: typing.List[int], activation_name: str, use_batch_norm: bool, use_skip: bool = False,
        dropout: float = 0.0, *, device: str = 'cuda:0', seed: int = 0
    ):
        super(Submodule, self).__init__()

        with PyTorchRandomStateContext(seed):
            n_layers = len(layer_sizes) - 1
            activation = ACTIVATIONS[activation_name]

            layers = []
            for i in range(n_layers):
                if i > 0:
                    layers.append(activation())
                    if dropout > 0.0:
                        layers.append(nn.Dropout(p=dropout))
                if use_batch_norm:
                    layers.append(nn.BatchNorm1d(layer_sizes[i]))
                layers.append(nn.Linear(layer_sizes[i], layer_sizes[i+1]))

            self.net = nn.Sequential(*layers)
            self.net.to(device=device)

            if use_skip:
                if layer_sizes[0] == layer_sizes[-1]:
                    self.skip = nn.Sequential()
                else:
                    self.skip = nn.Linear(layer_sizes[0], layer_sizes[-1])
                self.skip.to(device=device)
            else:
                self.skip = None

    def forward(self, x):
        if self.skip is None:
            return self.net(x)
        else:
            return self.net(x) + self.skip(x)


class DNAModule(nn.Module):

    def __init__(
        self, submodule_input_sizes: typing.Dict[str, int], n_layers: int, input_layer_size: int, hidden_layer_size: int,
        output_layer_size: int, activation_name: str, use_batch_norm: bool, use_skip: bool = False, dropout: float = 0.0,
        *, device: str = 'cuda:0', seed: int = 0
    ):
        super(DNAModule, self).__init__()
        self.submodule_input_sizes = submodule_input_sizes
        self.n_layers = n_layers
        self.input_layer_size = input_layer_size
        self.hidden_layer_size = hidden_layer_size
        self.output_layer_size = output_layer_size
        self.activation_name = activation_name
        self._activation = F_ACTIVATIONS[activation_name]
        self.use_batch_norm = use_batch_norm
        self.use_skip = use_skip
        self.dropout = dropout
        self.device = device
        self.seed = seed
        self._input_seed = seed + 1
        self._output_seed = seed + 2
        self._dna_base_seed = seed + 3
        self._input_submodule = self._get_input_submodule()
        self._output_submodule = self._get_output_submodule()
        self._dynamic_submodules = self._get_dynamic_submodules()

    def _get_input_submodule(self):
        layer_sizes = [self.input_layer_size] + [self.hidden_layer_size] * (self.n_layers - 1)
        return Submodule(
            layer_sizes, self.activation_name, self.use_batch_norm, self.use_skip, self.dropout, device=self.device,
            seed=self._input_seed
        )

    def _get_output_submodule(self):
        layer_sizes = [self.hidden_layer_size] * (self.n_layers - 1) + [self.output_layer_size]
        return Submodule(
            layer_sizes, self.activation_name, self.use_batch_norm, self.use_skip, self.dropout, device=self.device,
            seed=self._output_seed
        )

    def _get_dynamic_submodules(self):
        dynamic_submodules = torch.nn.ModuleDict()
        for i, (submodule_id, submodule_input_size) in enumerate(sorted(self.submodule_input_sizes.items())):
            layer_sizes = [self.hidden_layer_size * submodule_input_size] + [self.hidden_layer_size] * (self.n_layers - 1)
            dynamic_submodules[submodule_id] = Submodule(
                layer_sizes, self.activation_name, self.use_batch_norm, self.use_skip, self.dropout, device=self.device,
                seed=self._dna_base_seed + i
            )
        return dynamic_submodules

    def forward(self, args):
        pipeline_id, pipeline, x = args
        outputs = {'inputs.0': self._input_submodule(x)}
        for i, step in enumerate(pipeline['steps']):
            inputs = torch.cat(tuple(outputs[j] for j in step['inputs']), dim=1)
            submodule = self._dynamic_submodules[step['name']]
            h = self._activation(submodule(inputs))
            outputs[i] = h
        return torch.squeeze(self._output_submodule(h))


class ModelBase:

    def __init__(self, *, seed):
        self.seed = seed
        self.fitted = False

    def fit(self, data, *, verbose=False):
        raise NotImplementedError()


class RegressionModelBase(ModelBase):

    def predict_regression(self, data, *, verbose=False):
        raise NotImplementedError()


class RankModelBase(ModelBase):

    def predict_rank(self, data, k=None, *, verbose=False):
        raise NotImplementedError()


class PyTorchModelBase:

    def __init__(self, *, y_dtype, device, seed):
        """
        Parameters
        ----------
        y_dtype:
            one of: torch.int64, torch.float32
        """
        self.y_dtype = y_dtype
        self.device = device
        self.seed = seed

        self._model = None

    def fit(
        self, train_data, n_epochs, learning_rate, batch_size, drop_last, *, validation_data=None, output_dir=None,
        verbose=False
    ):
        self._model = self._get_model(train_data)
        self._loss_function = self._get_loss_function()
        self._optimizer = self._get_optimizer(learning_rate)

        model_save_path = None
        if output_dir is not None:
            model_save_path = os.path.join(output_dir, 'model.pt')

        train_data_loader = self._get_data_loader(train_data, batch_size, drop_last, shuffle=True)
        validation_data_loader = None
        min_loss_score = np.inf
        if validation_data is not None:
            validation_data_loader = self._get_data_loader(validation_data, batch_size, drop_last=False, shuffle=False)

        for e in range(n_epochs):
            save_model = False
            if verbose:
                print('epoch {}'.format(e))

            self._train_epoch(
                train_data_loader, self._model, self._loss_function, self._optimizer, verbose=verbose
            )

            train_predictions, train_targets = self._predict_epoch(train_data_loader, self._model, verbose=verbose)
            train_loss_score = self._loss_function(train_predictions, train_targets)
            self._save_outputs(output_dir, 'train', e, train_predictions, train_targets, train_loss_score)
            if verbose:
                print('train loss: {}'.format(train_loss_score))

            if validation_data_loader is not None:
                validation_predictions, validation_targets = self._predict_epoch(validation_data_loader, self._model, verbose=verbose)
                validation_loss_score = self._loss_function(validation_predictions, validation_targets)
                self._save_outputs(output_dir, 'validation', e, validation_predictions, validation_targets, validation_loss_score)
                if verbose:
                    print('validation loss: {}'.format(validation_loss_score))
                if validation_loss_score < min_loss_score:
                    min_loss_score = validation_loss_score
                    save_model = True
            else:
                if train_loss_score < min_loss_score:
                    min_loss_score = train_loss_score
                    save_model = True

            if save_model and model_save_path is not None:
                torch.save(self._model.state_dict(), model_save_path)

        if not save_model and model_save_path is not None:  # model not saved during final epoch
            self._model.load_state_dict(torch.load(model_save_path))

        self.fitted = True

    def _get_model(self, train_data):
        raise NotImplementedError()

    def _get_loss_function(self):
        raise NotImplementedError()

    def _get_optimizer(self, learning_rate):
        raise NotImplementedError()

    def _get_data_loader(self, data, batch_size, drop_last, shuffle):
        raise NotImplementedError()

    def _train_epoch(
        self, data_loader, model: nn.Module, loss_function, optimizer, *, verbose=True
    ):
        model.train()

        if verbose:
            progress = tqdm(total=len(data_loader), position=0)

        for x_batch, y_batch in data_loader:
            y_hat_batch = model(x_batch)
            loss = loss_function(y_hat_batch, y_batch)
            loss.backward()
            optimizer.step()
            optimizer.zero_grad()

            if verbose:
                progress.update(1)

        if verbose:
            progress.close()

    def _predict_epoch(
        self, data_loader, model: nn.Module, *, verbose=True
    ):
        model.eval()
        predictions = []
        targets = []
        if verbose:
            progress = tqdm(total=len(data_loader), position=0)

        with torch.no_grad():
            for x_batch, y_batch in data_loader:
                y_hat_batch = model(x_batch)

                if y_batch.shape[0] == 1:
                    predictions.append(y_hat_batch.item())
                    targets.append(y_batch.item())
                else:
                    predictions.extend(y_hat_batch.tolist())
                    targets.extend(y_batch.tolist())

                if verbose:
                    progress.update(1)

        if verbose:
            progress.close()

        return torch.tensor(predictions, dtype=self.y_dtype), torch.tensor(targets, dtype=self.y_dtype)

    @staticmethod
    def _save_outputs(output_dir, phase, epoch, predictions, targets, loss_score):
        if not os.path.isdir(output_dir):
            os.makedirs(output_dir)

        save_filename = phase + '_scores.csv'
        save_path = os.path.join(output_dir, save_filename)
        with open(save_path, 'a') as f:
            f.write(str(float(loss_score)) + '\n')

        output_dir = os.path.join(output_dir, 'outputs')
        if not os.path.isdir(output_dir):
            os.makedirs(output_dir)

        save_filename = str(epoch) + '_' + phase + '.json'
        save_path = os.path.join(output_dir, save_filename)
        outputs = {
            'predictions': predictions.tolist(),
            'targets': targets.tolist(),
        }
        with open(save_path, 'w') as f:
            json.dump(outputs, f, separators=(',',':'))


class PyTorchRegressionRankModelBase(PyTorchModelBase, RegressionModelBase):

    def predict_regression(self, data, *, batch_size, verbose):
        if self._model is None:
            raise Exception('model not fit')

        data_loader = self._get_data_loader(data, batch_size, drop_last=False, shuffle=False)
        predictions, targets = self._predict_epoch(data_loader, self._model, verbose=verbose)
        reordered_predictions = predictions.numpy()[data_loader.get_group_ordering()]
        return reordered_predictions

    def predict_rank(self, data, *, batch_size, verbose):
        if self._model is None:
            raise Exception('model not fit')

        predictions = self.predict_regression(data, batch_size=batch_size, verbose=verbose)
        ranks = utils.rank(predictions)
        return {
            'pipeline_id': [instance['pipeline_id'] for instance in data],
            'rank': ranks,
        }


class DNARegressionModel(PyTorchRegressionRankModelBase):

    def __init__(
        self, n_hidden_layers: int, hidden_layer_size: int, activation_name: str, use_batch_norm: bool,
        use_skip: bool = False, dropout = 0.0, *, device: str = 'cuda:0', seed: int = 0
    ):
        PyTorchModelBase.__init__(self, y_dtype=torch.float32, device=device, seed=seed)
        RegressionModelBase.__init__(self, seed=seed)
        RankModelBase.__init__(self, seed=seed)

        self.n_hidden_layers = n_hidden_layers
        self.hidden_layer_size = hidden_layer_size
        self.activation_name = activation_name
        self.use_batch_norm = use_batch_norm
        self.use_skip = use_skip
        self.dropout = dropout
        self.output_layer_size = 1
        self._model_seed = self.seed + 1

    def _get_model(self, train_data):
        submodule_input_sizes = {}
        for instance in train_data:
            for step in instance['pipeline']['steps']:
                submodule_input_sizes[step['name']] = len(step['inputs'])
        self.input_layer_size = len(train_data[0]['metafeatures'])

        return DNAModule(
            submodule_input_sizes, self.n_hidden_layers + 1, self.input_layer_size, self.hidden_layer_size,
            self.output_layer_size, self.activation_name, self.use_batch_norm, self.use_skip, self.dropout,
            device=self.device, seed=self._model_seed
        )

    def _get_loss_function(self):
        objective = torch.nn.MSELoss(reduction="mean")
        return lambda y_hat, y: torch.sqrt(objective(y_hat, y))

    def _get_optimizer(self, learning_rate):
        return torch.optim.Adam(self._model.parameters(), lr=learning_rate)

    def _get_data_loader(self, data, batch_size, drop_last, shuffle=True):
        return GroupDataLoader(
            data = data,
            group_key = 'pipeline.id',
            dataset_class = Dataset,
            dataset_params = {
                'features_key': 'metafeatures',
                'target_key': 'test_f1_macro',
                'y_dtype': self.y_dtype,
                'device': self.device
            },
            batch_size = batch_size,
            drop_last = drop_last,
            shuffle = shuffle,
            seed = self.seed + 2
        )


class DAGRNN(nn.Module):
    """
    The DAGRNN can be used in both an RNN regression task or an RNN siamese task.
    It parses a pipeline DAG by saving hidden states of previously seen primitives and combining them.
    It passes the combined hidden states, which represent inputs into the next primitive, into an LSTM.
    The primitives are one hot encoded.
    """

    def __init__(
        self, activation_name: str, input_n_hidden_layers: int, input_hidden_layer_size: int, input_dropout: float,
        hidden_state_size: int, lstm_n_layers: int, lstm_dropout: float, bidirectional: bool,
        output_n_hidden_layers: int, output_hidden_layer_size: int, output_dropout: float, use_batch_norm: bool,
        use_skip: bool, rnn_input_size: int, input_layer_size: int, output_size: int, device: str, seed: int
    ):
        super(DAGRNN, self).__init__()

        self.input_layer_size = input_layer_size
        self.activation_name = activation_name
        self.use_batch_norm = use_batch_norm
        self.use_skip = use_skip
        self.output_size = output_size
        self.device = device
        self._input_seed = seed + 1
        self._output_seed = seed + 2

        self.input_n_hidden_layers = input_n_hidden_layers
        self.input_hidden_layer_size = input_hidden_layer_size
        self.input_dropout = input_dropout
        self._input_submodule = self._get_input_submodule(output_size=hidden_state_size)

        self.activation = ACTIVATIONS[activation_name]()

        if input_dropout > 0.0:
            self.input_dropout_layer = nn.Dropout(p=input_dropout)
            self.input_dropout_layer.to(device=device)

        with PyTorchRandomStateContext(seed=seed):
            if use_batch_norm:
                self.batch_norm = nn.BatchNorm1d(hidden_state_size)
                self.batch_norm.to(device=self.device)

            n_directions = 2 if bidirectional else 1
            self.hidden_state_dim0_size = lstm_n_layers * n_directions
            if lstm_dropout > 0 and bidirectional:
                # Disable cuDNN so that the LSTM layer is deterministic, see https://github.com/pytorch/pytorch/issues/18110
                torch.backends.cudnn.enabled = False
            self.lstm = nn.LSTM(
                input_size=rnn_input_size, hidden_size=hidden_state_size, num_layers=lstm_n_layers,
                dropout=lstm_dropout, bidirectional=bidirectional, batch_first=True
            )
            self.lstm.to(device=self.device)

        lstm_output_size = hidden_state_size * n_directions
        self.output_n_hidden_layers = output_n_hidden_layers
        self.output_hidden_layer_size = output_hidden_layer_size
        self.output_dropout = output_dropout
        self._output_submodule = self._get_output_submodule(input_size=lstm_output_size)

        self.NULL_INPUTS = ['inputs.0']

    def _get_input_submodule(self, output_size):
        layer_sizes = [self.input_layer_size] + [self.input_hidden_layer_size] * self.input_n_hidden_layers
        layer_sizes += [output_size]
        return Submodule(
            layer_sizes, self.activation_name, self.use_batch_norm, self.use_skip, device=self.device,
            seed=self._input_seed, dropout=self.input_dropout
        )

    def _get_output_submodule(self, input_size):
        layer_sizes = [input_size] + [self.output_hidden_layer_size] * self.output_n_hidden_layers
        layer_sizes += [self.output_size]
        return Submodule(
            layer_sizes, self.activation_name, self.use_batch_norm, self.use_skip, device=self.device,
            seed=self._output_seed, dropout=self.output_dropout
        )

    def forward(self, args):
        (pipeline_structure, pipelines, metafeatures) = args

        batch_size = pipelines.shape[0]
        seq_len = pipelines.shape[1]

        assert len(metafeatures) == batch_size
        assert len(pipeline_structure) == seq_len

        # Pass the metafeatures through the input layer
        metafeatures = self._input_submodule(metafeatures)
        metafeatures = self.activation(metafeatures)

        if self.input_dropout > 0.0:
            metafeatures = self.input_dropout_layer(metafeatures)

        if self.use_batch_norm:
            metafeatures = self.batch_norm(metafeatures)

        # Add a dimension to the metafeatures so they can be concatenated across that dimension
        metafeatures = metafeatures.unsqueeze(dim=0)

        # Initialize the hidden state and cell state using a concatenation of the metafeatures
        hidden_state = []
        for i in range(self.hidden_state_dim0_size):
            hidden_state.append(metafeatures)
        hidden_state = torch.cat(hidden_state, dim=0)
        cell_state = hidden_state
        lstm_start_state = (hidden_state, cell_state)

        # Keep track of the previous hidden and cell states as we traverse the pipeline
        prev_lstm_states = []

        lstm_output = None

        # For each batch of primitives coming from the batch of pipelines
        for i in range(seq_len):
            # Get the one hot encoded primitives from the batch at index i in the pipeline
            encoded_primitives = pipelines[:, i, :]

            # Add a dimension in the middle of the shape so it is batch size by sequence length by input size
            # Note that the sequence length (middle) is 1 because we're doing 1 (batch of) primitive(s) at a time
            # Also note that the batch size is first in the shape because we selected batch first
            encoded_primitives = encoded_primitives.unsqueeze(dim=1)

            # Get the list of indices of input primitives coming into the current primitive
            primitive_inputs = pipeline_structure[i]

            # If this is the first primitive
            if primitive_inputs == self.NULL_INPUTS:
                lstm_input_state = lstm_start_state
            else:
                # Otherwise get the mean of the hidden states of the input primitives
                lstm_input_state = self.get_lstm_input_state(prev_lstm_states=prev_lstm_states,
                                                             primitive_inputs=primitive_inputs)

            # Get the output of the LSTM and the next hidden state and cell state
            (lstm_output, lstm_output_state) = self.lstm(encoded_primitives, lstm_input_state)

            prev_lstm_states.append(lstm_output_state)

        # Since we're doing 1 primitive at a time, the sequence length in the LSTM output is 1
        # Squeeze so the fully connected input is of shape batch size by num_directions*hidden_size
        linear_input = lstm_output.squeeze(dim=1)

        linear_output = self._output_submodule(linear_input)
        return linear_output.squeeze()

    @staticmethod
    def get_lstm_input_state(prev_lstm_states, primitive_inputs):
        # Get the hidden and cell states produced by primitives connected to the current primitive as input
        input_hidden_states = []
        input_cell_states = []
        for primitive_input in primitive_inputs:
            (hidden_state, cell_state) = prev_lstm_states[primitive_input]
            input_hidden_states.append(hidden_state.unsqueeze(dim=0))
            input_cell_states.append(cell_state.unsqueeze(dim=0))

        # Average the input hidden and cell states each into a single state
        input_hidden_states = torch.cat(input_hidden_states, dim=0)
        input_cell_states = torch.cat(input_cell_states, dim=0)
        mean_hidden_state = torch.mean(input_hidden_states, dim=0)
        mean_cell_state = torch.mean(input_cell_states, dim=0)

        return (mean_hidden_state, mean_cell_state)


class DAGRNNRegressionModel(PyTorchRegressionRankModelBase):

    def __init__(
        self, activation_name: str, input_n_hidden_layers: int, input_hidden_layer_size: int, input_dropout: float,
        hidden_state_size: int, lstm_n_layers: int, lstm_dropout: float, bidirectional: bool,
        output_n_hidden_layers: int, output_hidden_layer_size: int, output_dropout: float, use_batch_norm: bool,
        use_skip: bool = False, *, device: str = 'cuda:0', seed: int = 0
    ):
        PyTorchModelBase.__init__(self, y_dtype=torch.float32, seed=seed, device=device)
        RegressionModelBase.__init__(self, seed=seed)
        RankModelBase.__init__(self, seed=seed)

        self.activation_name = activation_name
        self.input_n_hidden_layers = input_n_hidden_layers
        self.input_hidden_layer_size = input_hidden_layer_size
        self.input_dropout = input_dropout
        self.hidden_state_size = hidden_state_size
        self.lstm_n_layers = lstm_n_layers
        self.lstm_dropout = lstm_dropout
        self.bidirectional = bidirectional
        self.output_n_hidden_layers = output_n_hidden_layers
        self.output_hidden_layer_size = output_hidden_layer_size
        self.output_dropout = output_dropout
        self.use_batch_norm = use_batch_norm
        self.use_skip = use_skip
        self.device = device
        self.seed = seed
        self._data_loader_seed = seed + 1
        self._model_seed = seed + 2

        self.pipeline_structures = None
        self.num_primitives = None
        self.target_key = 'test_f1_macro'
        self.batch_group_key = 'pipeline_structure'
        self.pipeline_key = 'pipeline'
        self.steps_key = 'steps'
        self.prim_name_key = 'name'
        self.prim_inputs_key = 'inputs'
        self.features_key = 'metafeatures'

    def fit(self, train_data, n_epochs, learning_rate, batch_size, drop_last, *, validation_data=None, output_dir=None,
        verbose=False):
        # Get all the pipeline structure for each pipeline structure group before encoding the pipelines
        self.pipeline_structures = {}
        grouped_by_structure = group_json_objects(train_data, self.batch_group_key)
        for (group, group_indices) in grouped_by_structure.items():
            index = group_indices[0]
            item = train_data[index]
            pipeline = item[self.pipeline_key][self.steps_key]
            group_structure = [primitive[self.prim_inputs_key] for primitive in pipeline]
            self.pipeline_structures[group] = group_structure

        # Get the mapping of primitives to their one hot encoding
        primitive_name_to_enc = self._get_primitive_name_to_enc(train_data=train_data)

        # Encode all the pipelines in the training and validation set
        self.encode_pipelines(data=train_data, primitive_name_to_enc=primitive_name_to_enc)
        if validation_data is not None:
            self.encode_pipelines(data=validation_data, primitive_name_to_enc=primitive_name_to_enc)

        PyTorchModelBase.fit(
            self, train_data, n_epochs, learning_rate, batch_size, drop_last, validation_data=validation_data,
            output_dir=output_dir, verbose=verbose
        )

    def _get_primitive_name_to_enc(self, train_data):
        primitive_names = set()

        # Get a set of all the primitives in the train set
        for instance in train_data:
            primitives = instance[self.pipeline_key][self.steps_key]
            for primitive in primitives:
                primitive_name = primitive[self.prim_name_key]
                primitive_names.add(primitive_name)

        # Get one hot encodings of all the primitives
        self.num_primitives = len(primitive_names)
        encoding = np.identity(n=self.num_primitives)

        # Create a mapping of primitive names to one hot encodings
        primitive_name_to_enc = {}
        primitive_names = sorted(primitive_names)
        for (primitive_name, primitive_encoding) in zip(primitive_names, encoding):
            primitive_name_to_enc[primitive_name] = primitive_encoding

        return primitive_name_to_enc

    def encode_pipelines(self, data, primitive_name_to_enc):
        for instance in data:
            pipeline = instance[self.pipeline_key][self.steps_key]
            encoded_pipeline = self.encode_pipeline(pipeline=pipeline, primitive_to_enc=primitive_name_to_enc)
            instance[self.pipeline_key][self.steps_key] = encoded_pipeline

    def encode_pipeline(self, pipeline, primitive_to_enc):
        # Create a tensor of encoded primitives
        encoding = []
        for primitive in pipeline:
            primitive_name = primitive[self.prim_name_key]
            encoded_primitive = primitive_to_enc[primitive_name]
            encoding.append(encoded_primitive)
        return encoding

    def _get_model(self, train_data):
        metafeatures_length = len(train_data[0][self.features_key])
        return DAGRNN(
            activation_name=self.activation_name, input_n_hidden_layers=self.input_n_hidden_layers,
            input_hidden_layer_size=self.input_hidden_layer_size, input_dropout=self.input_dropout,
            hidden_state_size=self.hidden_state_size, lstm_n_layers=self.lstm_n_layers, lstm_dropout=self.lstm_dropout,
            bidirectional=self.bidirectional, output_n_hidden_layers=self.output_n_hidden_layers,
            output_hidden_layer_size=self.output_hidden_layer_size, output_dropout=self.output_dropout,
            use_batch_norm=self.use_batch_norm, use_skip=self.use_skip, rnn_input_size=self.num_primitives,
            input_layer_size=metafeatures_length, output_size=1, device=self.device, seed=self._model_seed
        )

    def _get_optimizer(self, learning_rate):
        return torch.optim.Adam(self._model.parameters(), lr=learning_rate)

    def _get_data_loader(self, data, batch_size, drop_last, shuffle=True):
        return RNNDataLoader(
            data=data,
            group_key=self.batch_group_key,
            dataset_params={
                'features_key': self.features_key,
                'target_key': self.target_key,
                'y_dtype': self.y_dtype,
                'device': self.device
            },
            batch_size=batch_size,
            drop_last=drop_last,
            shuffle=shuffle,
            seed=self._data_loader_seed,
            pipeline_structures=self.pipeline_structures
        )

    def _get_loss_function(self):
        objective = torch.nn.MSELoss(reduction="mean")
        return lambda y_hat, y: torch.sqrt(objective(y_hat, y))


class DNASiameseModule(nn.Module):

    def __init__(self, input_model, submodules, output_model):
        super(DNASiameseModule, self).__init__()
        self.input_model = input_model
        self.submodules = submodules
        self.output_model = output_model
        self.h1 = None
        self.f_activation = F_ACTIVATIONS[ACTIVATION]

    def forward(self, args):
        pipeline_ids, (left_pipeline, right_pipeline), x = args
        self.h1 = self.input_model(x)
        left_h2 = self.recursive_get_output(left_pipeline, len(left_pipeline) - 1)
        right_h2 = self.recursive_get_output(right_pipeline, len(right_pipeline) - 1)
        h2 = torch.cat((left_h2, right_h2), 1)
        return self.output_model(h2)

    def recursive_get_output(self, pipeline, current_index):
        """
        The recursive call to find the input
        :param pipeline: the pipeline list containing the submodules
        :param current_index: the index of the current submodule
        :return:
        """
        try:
            current_submodule = self.submodules[pipeline[current_index]['name']]
            if "inputs.0" in pipeline[current_index]['inputs']:
                return self.f_activation(current_submodule(self.h1))

            outputs = []
            for input in pipeline[current_index]["inputs"]:
                curr_output = self.recursive_get_output(pipeline, input)
                outputs.append(curr_output)

            if len(outputs) > 1:
                new_output = self.f_activation(current_submodule(torch.cat(tuple(outputs), dim=1)))
            else:
                new_output = self.f_activation(current_submodule(curr_output))

            return new_output
        except Exception as e:
            print("There was an error in the foward pass.  It was ", e)
            print(pipeline[current_index])
            quit(1)


class MeanBaseline(RegressionModelBase):

    def __init__(self, seed=0):
        RegressionModelBase.__init__(self, seed=seed)
        self.mean = None

    def fit(self, data, *, validation_data=None, output_dir=None, verbose=False):
        total = 0
        for instance in data:
            total += instance['test_f1_macro']
        self.mean = total / len(data)
        self.fitted = True

    def predict_regression(self, data, *, verbose=False):
        if self.mean is None:
            raise ModelNotFitError('MeanBaseline not fit')
        return [self.mean] * len(data)


class MedianBaseline(RegressionModelBase):

    def __init__(self, seed=0):
        RegressionModelBase.__init__(self, seed=seed)
        self.median = None

    def fit(self, data, *, validation_data=None, output_dir=None, verbose=False):
        self.median = np.median([instance['test_f1_macro'] for instance in data])
        self.fitted = True

    def predict_regression(self, data, *, verbose=False):
        if self.median is None:
            raise ModelNotFitError('MeanBaseline not fit')
        return [self.median] * len(data)


class PerPrimitiveBaseline(RegressionModelBase, RankModelBase):

    def __init__(self, seed=0):
        super().__init__(seed=seed)
        self.primitive_scores = None

    def fit(self, data, *, validation_data=None, output_dir=None, verbose=False):
        # for each primitive, get the scores of all the pipelines that use the primitive
        primitive_score_totals = {}
        for instance in data:
            for primitive in instance['pipeline']['steps']:
                if primitive['name'] not in primitive_score_totals:
                    primitive_score_totals[primitive['name']] = {
                        'total': 0,
                        'count': 0,
                    }
                primitive_score_totals[primitive['name']]['total'] += instance['test_f1_macro']
                primitive_score_totals[primitive['name']]['count'] += 1

        # compute the average pipeline score per primitive
        self.primitive_scores = {}
        for primitive_name in primitive_score_totals:
            total = primitive_score_totals[primitive_name]['total']
            count = primitive_score_totals[primitive_name]['count']
            self.primitive_scores[primitive_name] = total / count

        self.fitted = True

    def predict_regression(self, data, *, verbose=False):
        if self.primitive_scores is None:
            raise ModelNotFitError('PerPrimitiveBaseline not fit')

        predictions = []
        for instance in data:
            prediction = 0
            for primitive in instance['pipeline']['steps']:
                prediction += self.primitive_scores[primitive['name']]
            prediction /= len(instance['pipeline']['steps'])
            predictions.append(prediction)

        return predictions

    def predict_rank(self, data, *, verbose=False):
        predictions = self.predict_regression(data)
        ranks = utils.rank(predictions)
        return {
            'pipeline_id': [instance['pipeline_id'] for instance in data],
            'rank': ranks,
        }


class RandomBaseline(RankModelBase):

    def __init__(self, seed=0):
        RankModelBase.__init__(self, seed=seed)
        self._random_state = np.random.RandomState(seed)
        self.fitted = True

    def fit(self, *args, **kwargs):
        pass

    def predict_rank(self, data, *, verbose=False):
        predictions = list(range(len(data)))
        self._random_state.shuffle(predictions)
        return {
            'pipeline_id': [instance['pipeline_id'] for instance in data],
            'rank': predictions,
        }


class SklearnBase(RegressionModelBase, RankModelBase):

    def __init__(self, seed=0):
        RegressionModelBase.__init__(self, seed=seed)
        RankModelBase.__init__(self, seed=seed)
        self.pipeline_key = 'pipeline'
        self.steps_key = 'steps'
        self.prim_name_key = 'name'

    def fit(self, data, *, validation_data=None, output_dir=None, verbose=False):
        self.one_hot_primitives_map = self._one_hot_encode_mapping(data)
        data = pd.DataFrame(data)
        y = data['test_f1_macro']
        X_data = self.prepare_data(data)
        self.regressor.fit(X_data, y)
        self.fitted = True

    def predict_regression(self, data, *, verbose=False):
        if not self.fitted:
            raise ModelNotFitError('{} not fit'.format(type(self).__name__))

        data = pd.DataFrame(data)
        X_data = self.prepare_data(data)
        return self.regressor.predict(X_data)

    def predict_rank(self, data, *, verbose=False):
        if not self.fitted:
            raise ModelNotFitError('{} not fit'.format(type(self).__name__))

        predictions = self.predict_regression(data)
        ranks = utils.rank(predictions)
        return {
            'pipeline_id': [instance['pipeline_id'] for instance in data],
            'rank': ranks,
        }

    def prepare_data(self, data):
        # expand the column of lists of metafeatures into a full dataframe
        metafeature_df = pd.DataFrame(data.metafeatures.values.tolist()).reset_index(drop=True)
        assert np.isnan(metafeature_df.values).sum() == 0, 'metafeatures should not contain nans'
        assert np.isinf(metafeature_df.values).sum() == 0, 'metafeatures should not contain infs'

        encoded_pipelines = self.one_hot_encode_pipelines(data)
        assert np.isnan(encoded_pipelines.values).sum() == 0, 'pipeline encodings should not contain nans'
        assert np.isinf(encoded_pipelines.values).sum() == 0, 'pipeline encodings should not contain infs'

        # concatenate the parts together and validate
        assert metafeature_df.shape[0] == encoded_pipelines.shape[0], 'number of metafeature instances does not match number of pipeline instances'
        X_data = pd.concat([encoded_pipelines, metafeature_df], axis=1, ignore_index=True)
        assert X_data.shape[1] == (encoded_pipelines.shape[1] + metafeature_df.shape[1]), 'dataframe was combined incorrectly'
        return X_data

    def _one_hot_encode_mapping(self, data):
        primitive_names = set()

        # Get a set of all the primitives in the train set
        for instance in data:
            primitives = instance[self.pipeline_key][self.steps_key]
            for primitive in primitives:
                primitive_name = primitive[self.prim_name_key]
                primitive_names.add(primitive_name)

        primitive_names = sorted(primitive_names)

        # Get one hot encodings of all the primitives
        self.n_primitives = len(primitive_names)
        encoding = np.identity(n=self.n_primitives)

        # Create a mapping of primitive names to one hot encodings
        primitive_name_to_enc = {}
        for (primitive_name, primitive_encoding) in zip(primitive_names, encoding):
            primitive_name_to_enc[primitive_name] = primitive_encoding

        return primitive_name_to_enc

    def one_hot_encode_pipelines(self, data):
        return pd.DataFrame([self.encode_pipeline(pipeline) for pipeline in data[self.pipeline_key]])

    def encode_pipeline(self, pipeline):
        """
        Encodes a pipeline by OR-ing the one-hot encoding of the primitives.
        """
        encoding = np.zeros(self.n_primitives)
        for primitive in pipeline[self.steps_key]:
            primitive_name = primitive[self.prim_name_key]
            # get the position of the one hot encoding
            primitive_index = np.argmax(self.one_hot_primitives_map[primitive_name])
            encoding[primitive_index] = 1
        return encoding


class LinearRegressionBaseline(SklearnBase):

    def __init__(self, seed=0):
        SklearnBase.__init__(self, seed=seed)
        self.regressor = linear_model.LinearRegression()
        self.fitted = False


class MetaAutoSklearn(SklearnBase):

    def __init__(self, time_left_for_this_task=60, per_run_time_limit=10, seed=0):
        SklearnBase.__init__(self, seed=seed)
        self.regressor = autosklearn.AutoSklearnRegressor(
            time_left_for_this_task=time_left_for_this_task, per_run_time_limit=per_run_time_limit, seed=seed
        )
        self.fitted = False


class AutoSklearnMetalearner(RankModelBase):

    def __init__(self, rank_distance_metric, seed=0):
        RankModelBase.__init__(self, seed=seed)
        if rank_distance_metric == "inverse":
            self.rank_distance_metric = lambda x, y: x / y
        else:
            raise Exception("Distance Weighting method not found for AutoSKLearn ranking ")


<<<<<<< HEAD

    def get_k_best_pipelines(self, data, dataset_metafeatures, all_other_metafeatures, runs, current_dataset_name, rank_type):
=======
    def get_k_best_pipelines(self, data, dataset_metafeatures, all_other_metafeatures):
>>>>>>> b18f58f4
        # all_other_metafeatures = all_other_metafeatures.iloc[:, mf_mask]
        all_other_metafeatures = all_other_metafeatures.replace([np.inf, -np.inf], np.nan)
        # this should aready be done by the time it gets here
        all_other_metafeatures = all_other_metafeatures.transpose()
        # get the metafeatures out of their list
        all_other_metafeatures = pd.DataFrame(all_other_metafeatures.iloc[1].tolist(), index=all_other_metafeatures.iloc[0])
        all_other_metafeatures = all_other_metafeatures.fillna(all_other_metafeatures.mean(skipna=True))
        all_other_metafeatures = all_other_metafeatures.reset_index().drop_duplicates()
        all_other_metafeatures = all_other_metafeatures.set_index('dataset_id')
        # get the ids for pipelines that we have real values for
        current_validation_ids = set(pipeline['id'] for pipeline in data.pipeline)

        kND = KNearestDatasets(metric='l1', random_state=3, rank_distance_metric=self.rank_distance_metric)
        kND.fit(all_other_metafeatures, self.run_lookup, current_validation_ids, self.maximize_metric)
        if rank_type == "k":
            # best suggestions is a list of 3-tuples that contain the pipeline index,the distance value, and the pipeline_id
            best_suggestions = kND.kBestSuggestions(pd.Series(dataset_metafeatures), k=all_other_metafeatures.shape[0])
            k_best_pipelines = [suggestion[2] for suggestion in best_suggestions]
        elif rank_type == "all":
            k_best_pipelines = kND.allBestSuggestions(pd.Series(dataset_metafeatures))
        else:
            raise Exception("Not a valid ranking option for KND")
        return k_best_pipelines

    def get_k_best_pipelines_per_dataset(self, data, rank_type="k"):
        # they all should have the same dataset and metafeatures so take it from the first row
        dataset_metafeatures = data["metafeatures"].iloc[0]
        dataset_name = data["dataset_id"].iloc[0]
<<<<<<< HEAD
        all_other_metafeatures = self.metafeatures
        pipelines = self.get_k_best_pipelines(data, dataset_metafeatures, all_other_metafeatures, self.runs, dataset_name, rank_type)
        return pipelines


    def predict_rank_k_only(self, data, *, verbose=False):
=======
        pipelines = self.get_k_best_pipelines(data, dataset_metafeatures, self.metafeatures)
        return pipelines

    def predict_rank(self, data, *, verbose=False):
>>>>>>> b18f58f4
        """
        A wrapper for all the other functions so that this is organized.  This follows the original code so it only returns the top k max (often less than k)
        :data: a dictionary containing pipelines, ids, and real f1 scores. MUST CONTAIN PIPELINE IDS
        from each dataset being passed in.  This is used for the rankings
        :return:
        """
        data = pd.DataFrame(data)
        k_best_pipelines_per_dataset = self.get_k_best_pipelines_per_dataset(data)
        return {
            'pipeline_id': k_best_pipelines_per_dataset,
            'rank': list(range(len(k_best_pipelines_per_dataset))),
        }

    def predict_rank(self, data, top_k_only, *, verbose=False):
        """
        A wrapper for all the other functions that includes all pipelines ranked instead of just the top k
        :data: a dictionary containing pipelines, ids, and real f1 scores. MUST CONTAIN PIPELINE IDS
        from each dataset being passed in.  This is used for the rankings
        :return:
        """
        # if we are using top k only to stay true to their code
        if top_k_only == True:
            return self.predict_rank_k_only(data, verbose=verbose)

        data = pd.DataFrame(data)
        k_best_pipelines_per_dataset = self.get_k_best_pipelines_per_dataset(data, rank_type="all")
        test_pipelines = [value[1]["pipeline"]["id"] for value in data.iterrows()]

        # don't rank "training set only" pipelines
        for pipeline_id in set(k_best_pipelines_per_dataset).difference(set(test_pipelines)):
            k_best_pipelines_per_dataset.remove(pipeline_id)

        return {
            'pipeline_id': k_best_pipelines_per_dataset,
            'rank': list(range(len(k_best_pipelines_per_dataset))),
        }


    def fit(self, training_dataset=None, metric='test_accuracy', maximize_metric=True, *, validation_data=None, output_dir=None, verbose=False):
        """
        A basic KNN fit.  Loads in and processes the training data from a fixed split
        :param training_dataset: the dataset to be processed.  If none given it will be pulled from the hardcoded file
        :param metric: what kind of metric we're using in our metalearning
        :param maximize_metric: whether to maximize or minimize that metric.  Defaults to Maximize
        """
        self.maximize_metric = maximize_metric
        self.metadata = training_dataset
        self.metafeatures = pd.DataFrame(self.metadata)[['dataset_id', 'metafeatures']]
        self.run_lookup = self.process_runs()

    def process_runs(self):
        """
        This function is used to transform the dataframe into a workable object fot the KNN, with rows of pipeline_ids
        and columns of datasets, with the inside being filled with the scores
        :return:
        """
        new_runs = {}
        for index, row in enumerate(self.metadata):
            dataset_name = row['dataset_id']
            if dataset_name not in new_runs:
                new_runs[dataset_name] = {}
            else:
                new_runs[dataset_name][row['pipeline_id']] = row['test_f1_macro']
        final_new = pd.DataFrame(new_runs)
        return final_new


def get_model(model_name: str, model_config: typing.Dict, seed: int):
    model_class = {
        'dna_regression': DNARegressionModel,
        'mean_regression': MeanBaseline,
        'median_regression': MedianBaseline,
        'per_primitive_regression': PerPrimitiveBaseline,
        'autosklearn': AutoSklearnMetalearner,
        'dagrnn_regression': DAGRNNRegressionModel,
        'linear_regression': LinearRegressionBaseline,
        'random': RandomBaseline,
        'meta_autosklearn': MetaAutoSklearn,
    }[model_name.lower()]
    init_model_config = model_config.get('__init__', {})
    return model_class(**init_model_config, seed=seed)<|MERGE_RESOLUTION|>--- conflicted
+++ resolved
@@ -970,13 +970,7 @@
         else:
             raise Exception("Distance Weighting method not found for AutoSKLearn ranking ")
 
-
-<<<<<<< HEAD
-
-    def get_k_best_pipelines(self, data, dataset_metafeatures, all_other_metafeatures, runs, current_dataset_name, rank_type):
-=======
-    def get_k_best_pipelines(self, data, dataset_metafeatures, all_other_metafeatures):
->>>>>>> b18f58f4
+    def get_k_best_pipelines(self, data, dataset_metafeatures, all_other_metafeatures, rank_type):
         # all_other_metafeatures = all_other_metafeatures.iloc[:, mf_mask]
         all_other_metafeatures = all_other_metafeatures.replace([np.inf, -np.inf], np.nan)
         # this should aready be done by the time it gets here
@@ -1005,19 +999,10 @@
         # they all should have the same dataset and metafeatures so take it from the first row
         dataset_metafeatures = data["metafeatures"].iloc[0]
         dataset_name = data["dataset_id"].iloc[0]
-<<<<<<< HEAD
-        all_other_metafeatures = self.metafeatures
-        pipelines = self.get_k_best_pipelines(data, dataset_metafeatures, all_other_metafeatures, self.runs, dataset_name, rank_type)
+        pipelines = self.get_k_best_pipelines(data, dataset_metafeatures, self.metafeatures, rank_type)
         return pipelines
 
-
     def predict_rank_k_only(self, data, *, verbose=False):
-=======
-        pipelines = self.get_k_best_pipelines(data, dataset_metafeatures, self.metafeatures)
-        return pipelines
-
-    def predict_rank(self, data, *, verbose=False):
->>>>>>> b18f58f4
         """
         A wrapper for all the other functions so that this is organized.  This follows the original code so it only returns the top k max (often less than k)
         :data: a dictionary containing pipelines, ids, and real f1 scores. MUST CONTAIN PIPELINE IDS
