import argparse
import hashlib
import json
import os
import sys
import typing
import uuid

from data import get_data, preprocess_data, split_data
from models import get_model
from problems import get_problem


def configure_split_parser(parser):
    parser.add_argument(
        '--data-path', type=str, action='store', required=True,
        help='path of data to split'
    )
    parser.add_argument(
        '--train-path', type=str, action='store', default=None,
        help='path to write train data'
    )
    parser.add_argument(
        '--test-path', type=str, action='store', default=None,
        help='path to write test data'
    )
    parser.add_argument(
        '--test-size', type=int, action='store', default=1,
        help='the number of datasets in the test split'
    )
    parser.add_argument(
        '--split-seed', type=int, action='store', default=0,
        help='seed used to split the data into train and test sets'
    )


def split_handler(
    arguments: argparse.Namespace, parser: argparse.ArgumentParser, *, data_resolver=get_data
):
    data_path = getattr(arguments, 'data_path')
    data = data_resolver(data_path)
    train_data, test_data = split_data(
        data, 'dataset_id', getattr(arguments, 'test_size'),
        getattr(arguments, 'split_seed')
    )

    train_path = getattr(arguments, 'train_path')
    if train_path is None:
        dirname, data_filename = data_path.rsplit(os.path.sep, 1)
        data_filename, ext = data_filename.split('.', 1)
        train_path = os.path.join(dirname, data_filename + '_train.json')

    test_path = getattr(arguments, 'test_path')
    if test_path is None:
        dirname, data_filename = data_path.rsplit(os.path.sep, 1)
        data_filename, ext = data_filename.split('.', 1)
        test_path = os.path.join(dirname, data_filename + '_test.json')

    with open(train_path, 'w') as f:
        json.dump(train_data, f, separators=(',',':'))

    with open(test_path, 'w') as f:
        json.dump(test_data, f, separators=(',',':'))


def configure_evaluate_parser(parser):
    parser.add_argument(
        '--train-path', type=str, action='store', required=True,
        help='path to read the train data'
    )
    parser.add_argument(
        '--test-path', type=str, action='store', default=None,
        help='path to read the test data; if not provided, train data will be split'
    )
    parser.add_argument(
        '--test-size', type=int, action='store', default=1,
        help='the number of datasets in the test split'
    )
    parser.add_argument(
        '--split-seed', type=int, action='store', default=0,
        help='seed used to split the data into train and test sets'
    )
    parser.add_argument(
        '--problem', nargs='+', required=True,
        choices=['regression', 'rank', 'binary-classification'],
        help='the type of problem'
    )
    parser.add_argument(
        '--k', type=int, action='store', default=10,
        help='the number of pipelines to rank'
    )
    parser.add_argument(
        '--model', type=str, action='store', required=True,
        help='the python path to the model class'
    )
    parser.add_argument(
        '--model-config-path', type=str, default=None,
        help='path to a json file containing the model configuration values'
    )
    parser.add_argument(
        '--model-seed', type=int, default=0,
        help='seed used to control the random state of the model'
    )
    parser.add_argument(
        '--verbose', default=False, action='store_true'
    )
    parser.add_argument(
        '--output-dir', type=str, default=None,
        help='directory path to write outputs for this model run'
    )
    parser.add_argument(
        '--scores', nargs='+',
        choices=['rmse', 'spearman', 'top-k-count', 'top-1-regret', 'top-k-regret', 'pearson'],
        help='the type of problem'
    )
    parser.add_argument(
        '--cache-dir', type=str, default='.cache',
        help='directory path to write outputs for this model run'
    )
    parser.add_argument(
        '--no-cache', default=False, action='store_true',
        help='when set, do not use cached preprocessed data'
    )
    parser.add_argument(
        '--metafeature-subset', type=str, default='all', choices=['all', 'landmarkers', 'non-landmarkers']
    )


def evaluate_handler(
    arguments: argparse.Namespace, parser: argparse.ArgumentParser, *,
    data_resolver=get_data, model_resolver=get_model,
    problem_resolver=get_problem,
):
    run_id = str(uuid.uuid4())

    model_config_path = getattr(arguments, 'model_config_path', None)
    if model_config_path is None:
        model_config = {}
    else:
        with open(model_config_path) as f:
            model_config = json.load(f)

    output_dir = os.path.join(getattr(arguments, 'output_dir'), run_id)
    model_output_dir = os.path.join(output_dir, 'model')
    os.makedirs(model_output_dir)

    record_run(run_id, output_dir, arguments=arguments, model_config=model_config)

    train_data, test_data = get_train_and_test_data(arguments=arguments, data_resolver=data_resolver)
    model_name = getattr(arguments, 'model')
    model = model_resolver(model_name, model_config, seed=getattr(arguments, 'model_seed'))

    result_scores = []
    for problem_name in getattr(arguments, 'problem'):
        if arguments.verbose:
            print('{} {} {}'.format(model_name, problem_name, run_id))
        problem = problem_resolver(problem_name)
        if problem_name == 'rank':  # todo fix this hack to allow problem args
            k = getattr(arguments, 'k')
<<<<<<< HEAD
            train_predictions, test_predictions, train_scores, test_scores, timings = problem.run(
                train_data, test_data, model, k, scores, model_config=model_config,
                re_fit_model=False, verbose=verbose, output_dir=model_output_dir
            )
        else:
            train_predictions, test_predictions, train_scores, test_scores, timings = problem.run(
                train_data, test_data, model, model_config=model_config,
                re_fit_model=False, verbose=verbose, output_dir=model_output_dir
=======
            train_predictions, test_predictions, train_scores, test_scores = problem.run(
                train_data, test_data, model, k, getattr(arguments, 'scores'), model_config=model_config,
                re_fit_model=False, verbose=arguments.verbose, output_dir=model_output_dir
            )
        else:
            train_predictions, test_predictions, train_scores, test_scores = problem.run(
                train_data, test_data, model, model_config=model_config, re_fit_model=False,
                verbose=arguments.verbose, output_dir=model_output_dir
>>>>>>> e8dbde44
            )
        result_scores.append({
            'problem_name': problem_name,
            'model_name': model_name,
            'train_scores': train_scores,
            'test_scores': test_scores,
            "model_time": timings

        })
<<<<<<< HEAD
        if verbose:
            print('train scores: {}'.format(train_scores))
            print('test scores: {}'.format(test_scores))
            print('model runtimes (s): {} \n'.format(timings))

    evaluate_serializer(arguments, parser, result_scores, output_dir, model_config, timings)
=======
        if arguments.verbose:
            print('train scores:\n{}'.format(train_scores))
            print('test scores:\n{}'.format(test_scores))
            print()

    record_run(run_id, output_dir, arguments=arguments, model_config=model_config, scores=result_scores)
>>>>>>> e8dbde44


def get_train_and_test_data(arguments: argparse.Namespace, data_resolver):
    data_arg_names = ['train_path', 'test_path', 'test_size', 'split_seed', 'metafeature_subset']
    data_arg_str = ''.join(str(getattr(arguments, arg)) for arg in data_arg_names)
    cache_id = hashlib.sha256(data_arg_str.encode('utf8')).hexdigest()
    cache_dir = os.path.join(arguments.cache_dir, cache_id)
    train_cache_path = os.path.join(cache_dir, 'train.json')
    test_cache_path = os.path.join(cache_dir, 'test.json')

    load_cached_data = (not arguments.no_cache) and (os.path.isdir(cache_dir))

    # determine whether to load raw or cached data
    if load_cached_data:
        in_train_path = train_cache_path
        in_test_path = test_cache_path
    else:
        in_train_path = arguments.train_path
        in_test_path = arguments.test_path

    # when loading raw data and test_path is not provided, split train into train and test data
    train_data = data_resolver(in_train_path)
    if in_test_path is None:
        assert not load_cached_data
        train_data, test_data = split_data(train_data, 'dataset_id', arguments.test_size, arguments.split_seed)
    else:
        test_data = data_resolver(in_test_path)

    if not load_cached_data:
        train_data, test_data = preprocess_data(train_data, test_data, arguments.metafeature_subset)
        if not arguments.no_cache:
            if not os.path.isdir(cache_dir):
                os.makedirs(cache_dir)
            with open(train_cache_path, 'w') as f:
                json.dump(train_data, f, separators=(',',':'))
            with open(test_cache_path, 'w') as f:
                json.dump(test_data, f, separators=(',',':'))

    return train_data, test_data


<<<<<<< HEAD
def evaluate_serializer(
    arguments: argparse.Namespace, parser: argparse.ArgumentParser, scores: typing.Dict, output_dir: str,
    model_config: typing.Dict, timings: typing.Dict
=======
def record_run(
    run_id: str, output_dir: str, *, arguments: argparse.Namespace, model_config: typing.Dict,  scores: typing.Dict = None
>>>>>>> e8dbde44
):
    if not os.path.isdir(output_dir):
        os.makedirs(output_dir)
    path = os.path.join(output_dir, 'run.json')

    run = {
        'id': run_id,
        'arguments': arguments.__dict__,
        'model_config': model_config,
    }
    if scores is not None:
        run['scores'] = scores

    with open(path, 'w') as f:
<<<<<<< HEAD
        json.dump(
            {
                'arguments': arguments.__dict__,
                'scores': scores,
                'model_config': model_config,
                "model_runtimes": timings
            }, f, indent=4, sort_keys=True
        )
=======
        json.dump(run, f, indent=4, sort_keys=True)
>>>>>>> e8dbde44


def handler(arguments: argparse.Namespace, parser: argparse.ArgumentParser):
    subparser = parser._subparsers._group_actions[0].choices[arguments.command]

    if arguments.command == 'split-data':
        split_handler(arguments, subparser)

    elif arguments.command == 'evaluate':
        evaluate_handler(arguments, subparser)

    else:
        raise ValueError('Unknown command: {}'.format(arguments.command))


def main(argv: typing.Sequence):

    parser = argparse.ArgumentParser(prog='dna')

    subparsers = parser.add_subparsers(dest='command', title='command')
    subparsers.required = True

    split_parser = subparsers.add_parser(
        'split-data', help='creates train and test splits of the data'
    )
    configure_split_parser(split_parser)

    evaluate_parser = subparsers.add_parser(
        'evaluate', help='train, score, and save a model'
    )
    configure_evaluate_parser(evaluate_parser)

    arguments = parser.parse_args(argv[1:])

    handler(arguments, parser)


if __name__ == '__main__':
    main(sys.argv)<|MERGE_RESOLUTION|>--- conflicted
+++ resolved
@@ -157,25 +157,14 @@
         problem = problem_resolver(problem_name)
         if problem_name == 'rank':  # todo fix this hack to allow problem args
             k = getattr(arguments, 'k')
-<<<<<<< HEAD
             train_predictions, test_predictions, train_scores, test_scores, timings = problem.run(
-                train_data, test_data, model, k, scores, model_config=model_config,
-                re_fit_model=False, verbose=verbose, output_dir=model_output_dir
-            )
-        else:
-            train_predictions, test_predictions, train_scores, test_scores, timings = problem.run(
-                train_data, test_data, model, model_config=model_config,
-                re_fit_model=False, verbose=verbose, output_dir=model_output_dir
-=======
-            train_predictions, test_predictions, train_scores, test_scores = problem.run(
                 train_data, test_data, model, k, getattr(arguments, 'scores'), model_config=model_config,
                 re_fit_model=False, verbose=arguments.verbose, output_dir=model_output_dir
             )
         else:
-            train_predictions, test_predictions, train_scores, test_scores = problem.run(
+            train_predictions, test_predictions, train_scores, test_scores, timings = problem.run(
                 train_data, test_data, model, model_config=model_config, re_fit_model=False,
                 verbose=arguments.verbose, output_dir=model_output_dir
->>>>>>> e8dbde44
             )
         result_scores.append({
             'problem_name': problem_name,
@@ -185,21 +174,13 @@
             "model_time": timings
 
         })
-<<<<<<< HEAD
-        if verbose:
-            print('train scores: {}'.format(train_scores))
-            print('test scores: {}'.format(test_scores))
-            print('model runtimes (s): {} \n'.format(timings))
-
-    evaluate_serializer(arguments, parser, result_scores, output_dir, model_config, timings)
-=======
         if arguments.verbose:
             print('train scores:\n{}'.format(train_scores))
             print('test scores:\n{}'.format(test_scores))
+            print('model runtimes (s):\n{}'.format(timings))
             print()
 
-    record_run(run_id, output_dir, arguments=arguments, model_config=model_config, scores=result_scores)
->>>>>>> e8dbde44
+        record_run(run_id, output_dir, arguments=arguments, model_config=model_config, scores=result_scores, timings=timings)
 
 
 def get_train_and_test_data(arguments: argparse.Namespace, data_resolver):
@@ -241,14 +222,9 @@
     return train_data, test_data
 
 
-<<<<<<< HEAD
-def evaluate_serializer(
-    arguments: argparse.Namespace, parser: argparse.ArgumentParser, scores: typing.Dict, output_dir: str,
-    model_config: typing.Dict, timings: typing.Dict
-=======
 def record_run(
-    run_id: str, output_dir: str, *, arguments: argparse.Namespace, model_config: typing.Dict,  scores: typing.Dict = None
->>>>>>> e8dbde44
+    run_id: str, output_dir: str, *, arguments: argparse.Namespace, model_config: typing.Dict,
+    scores: typing.Dict = None, timings: typing.Dict = None
 ):
     if not os.path.isdir(output_dir):
         os.makedirs(output_dir)
@@ -261,20 +237,11 @@
     }
     if scores is not None:
         run['scores'] = scores
+    if timings is not None:
+        run['model_runtimes'] = timings
 
     with open(path, 'w') as f:
-<<<<<<< HEAD
-        json.dump(
-            {
-                'arguments': arguments.__dict__,
-                'scores': scores,
-                'model_config': model_config,
-                "model_runtimes": timings
-            }, f, indent=4, sort_keys=True
-        )
-=======
         json.dump(run, f, indent=4, sort_keys=True)
->>>>>>> e8dbde44
 
 
 def handler(arguments: argparse.Namespace, parser: argparse.ArgumentParser):
