--- conflicted
+++ resolved
@@ -7,13 +7,9 @@
 import typing
 import uuid
 
-<<<<<<< HEAD
+import numpy as np
+
 from dna.data import get_data, preprocess_data, split_data_by_group, group_json_objects
-=======
-import numpy as np
-
-from dna.data import get_data, preprocess_data, split_data, group_json_objects
->>>>>>> d1fabb3e
 from dna.models.models import get_model
 from dna.models.base_models import ModelBase
 from dna.problems import get_problem, ProblemBase
@@ -279,12 +275,6 @@
         record_run(run_id, output_dir, arguments=arguments, model_config=model_config, scores=result_scores)
 
 
-<<<<<<< HEAD
-def get_train_and_test_data(arguments: argparse.Namespace, data_resolver):
-    # TODO: replace "arguments" arg with actual needed args, e.g. split_seed
-    data_arg_names = ['train_path', 'test_path', 'test_size', 'split_seed', 'metafeature_subset']
-    data_arg_str = ''.join(str(getattr(arguments, arg)) for arg in data_arg_names)
-=======
 def configure_rescore_parser(parser):
     parser.add_argument(
         '--results-path', type=str, action='store', required=True,
@@ -355,7 +345,6 @@
     train_path, test_path, test_size, split_seed, metafeature_subset, cache_dir, no_cache: bool, data_resolver=get_data
 ):
     data_arg_str = str(train_path) + str(test_path) + str(test_size) + str(split_seed) + str(metafeature_subset)
->>>>>>> d1fabb3e
     cache_id = hashlib.sha256(data_arg_str.encode('utf8')).hexdigest()
     cache_dir = os.path.join(cache_dir, cache_id)
     train_cache_path = os.path.join(cache_dir, 'train.json')
@@ -375,11 +364,7 @@
     train_data = data_resolver(in_train_path)
     if in_test_path is None:
         assert not load_cached_data
-<<<<<<< HEAD
-        train_data, test_data = split_data_by_group(train_data, 'dataset_id', arguments.test_size, arguments.split_seed)
-=======
-        train_data, test_data = split_data(train_data, 'dataset_id', test_size, split_seed)
->>>>>>> d1fabb3e
+        train_data, test_data = split_data_by_group(train_data, 'dataset_id', test_size, split_seed)
     else:
         test_data = data_resolver(in_test_path)
 
