--- conflicted
+++ resolved
@@ -110,11 +110,7 @@
     )
     parser.add_argument(
         '--scores', nargs='+',
-<<<<<<< HEAD
-        choices=['rmse', 'spearman', 'top-k-count', 'top-1-regret', 'pearsons_correlation'],
-=======
-        choices=['rmse', 'spearman', 'top-k-count', 'top-1-regret', 'top-k-regret'],
->>>>>>> cc7e9af1
+        choices=['rmse', 'spearman', 'top-k-count', 'top-1-regret', 'top-k-regret', 'pearsons_correlation'],
         help='the type of problem'
     )
     parser.add_argument(
