--- conflicted
+++ resolved
@@ -301,21 +301,7 @@
         if arguments.verbose:
             print('{} {} {}'.format(model_id, problem_name, run_id))
         problem = get_problem(problem_name, **vars(arguments))
-<<<<<<< HEAD
-        evaluate_result = evaluate(
-            problem, model, model_config, train_data, test_data, ootsp_test_data, verbose=arguments.verbose,
-            model_output_dir=model_output_dir, plot_dir=plot_dir
-        )
-        result_scores.append({
-            'problem_name': problem_name,
-            'model_id': model_id,
-            **evaluate_result.__dict__,
-        })
-
-        if arguments.verbose:
-            print(evaluate_result)
-            print()
-=======
+
         if problem.model_is_supported(model):
             evaluate_result = evaluate(
                 problem, model, model_config, train_data, test_data, ootsp_test_data, verbose=arguments.verbose,
@@ -328,16 +314,8 @@
             })
 
             if arguments.verbose:
-                # TODO: move to evaluate result __str__ method
-                results = evaluate_result.__dict__
-                del results['train_predictions']
-                del results['test_predictions']
-                del results['ootsp_test_predictions']
-                del results['train_scores'][problem.group_scores_key]
-                del results['test_scores'][problem.group_scores_key]
-                print(json.dumps(results, indent=4))
+                print(evaluate_result)
                 print()
->>>>>>> d93ee995
 
     if output_dir is not None:
         record_run(run_id, git_commit, output_dir, arguments=arguments, model_config=model_config, scores=result_scores)
@@ -901,7 +879,7 @@
         agg_problem_scores['aggregated_ids'] = list(problem_scores_to_agg_df['run_id'])
         agg_scores.append(agg_problem_scores)
     return agg_scores
-    
+
 
 def agg_results_handler(arguments: argparse.Namespace):
     if arguments.results_dir is not None:
