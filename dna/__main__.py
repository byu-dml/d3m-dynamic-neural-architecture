--- conflicted
+++ resolved
@@ -7,13 +7,8 @@
 import uuid
 
 from dna.data import get_data, preprocess_data, split_data
-<<<<<<< HEAD
-from dna.models.models import get_model
-from dna.problems import get_problem
-=======
-from dna.models import get_model, ModelBase
+from dna.models.models import get_model, ModelBase
 from dna.problems import get_problem, ProblemBase
->>>>>>> d5cd2c4a
 
 
 def configure_split_parser(parser):
