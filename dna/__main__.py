import argparse
import collections
import hashlib
import json
import os
import random
import sys
import traceback
import typing
import uuid
import warnings
import tarfile
import copy

import numpy as np
import pandas as pd
from tqdm import tqdm
from tuningdeap import TuningDeap

from dna import plot, utils
from dna.data import get_data, preprocess_data, split_data_by_group, group_json_objects
from dna.models import get_model, get_model_class
from dna.models.base_models import ModelBase
from dna.problems import get_problem, ProblemBase


def configure_split_parser(parser):
    parser.add_argument(
        '--data-path', type=str, action='store', required=True,
        help='path of data to split'
    )
    parser.add_argument(
        '--train-path', type=str, action='store', default=None,
        help='path to write train data'
    )
    parser.add_argument(
        '--test-path', type=str, action='store', default=None,
        help='path to write test data'
    )
    parser.add_argument(
        '--test-size', type=int, action='store', default=1,
        help='the number of datasets in the test split'
    )
    parser.add_argument(
        '--split-seed', type=int, action='store', default=0,
        help='seed used to split the data into train and test sets'
    )


def split_handler(arguments: argparse.Namespace):
    data_path = getattr(arguments, 'data_path')
    data = get_data(data_path)
    train_data, test_data = split_data_by_group(data, 'dataset_id', arguments.test_size, arguments.split_seed)

    train_path = getattr(arguments, 'train_path')
    if train_path is None:
        dirname, data_filename = data_path.rsplit(os.path.sep, 1)
        data_filename, ext = data_filename.split('.', 1)
        train_path = os.path.join(dirname, data_filename + '_train.json')

    test_path = getattr(arguments, 'test_path')
    if test_path is None:
        dirname, data_filename = data_path.rsplit(os.path.sep, 1)
        data_filename, ext = data_filename.split('.', 1)
        test_path = os.path.join(dirname, data_filename + '_test.json')

    with open(train_path, 'w') as f:
        json.dump(train_data, f, separators=(',',':'))

    with open(test_path, 'w') as f:
        json.dump(test_data, f, separators=(',',':'))


def configure_evaluate_parser(parser):
    parser.add_argument(
        '--train-path', type=str, action='store', required=True,
        help='path to read the train data'
    )
    parser.add_argument(
        '--test-path', type=str, action='store', default=None,
        help='path to read the test data; if not provided, train data will be split'
    )
    parser.add_argument(
        '--test-size', type=int, action='store', default=1,
        help='the number of datasets in the test split'
    )
    parser.add_argument(
        '--split-seed', type=int, action='store', default=0,
        help='seed used to split the data into train and test sets'
    )
    parser.add_argument(
        '--problem', nargs='+', required=True,
        choices=['regression', 'rank'],
        help='the type of problem'
    )
    parser.add_argument(
        '--model', type=str, action='store', required=True,
        help='the python path to the model class'
    )
    parser.add_argument(
        '--model-config-path', type=str, default=None,
        help='path to a json file containing the model configuration values'
    )
    parser.add_argument(
        '--model-seed', type=int, help='seed used to control the random state of the model'
    )
    parser.add_argument(
        '--verbose', default=False, action='store_true'
    )
    parser.add_argument(
        '--output-dir', type=str, default=None,
        help='directory path to write outputs for this model run'
    )
    parser.add_argument(
        '--cache-dir', type=str, default='.cache',
        help='directory path to write outputs for this model run'
    )
    parser.add_argument(
        '--no-cache', default=False, action='store_true',
        help='when set, do not use cached preprocessed data'
    )
    parser.add_argument(
        '--metafeature-subset', type=str, default='all', choices=['all', 'landmarkers', 'non-landmarkers']
    )
    parser.add_argument(
        '--use-ootsp', default=False, action='store_true',
        help='when set, enables out-of-training-set pielines (ootsp) mode. discard some pipelines from the training' +\
            ' data and evaluate the model twice: once with test data that contains only in-training-set pipelines ' +\
            'and once with only out-of-training-set pipelines'
    )
    parser.add_argument(
        '--ootsp-split-ratio', type=float, default=0.5,
        help='Used with --use-ootsp to set the ratio of pipelines that will be in the training set'
    )
    parser.add_argument(
        '--ootsp-split-seed', type=int, action='store', default=2,
        help='Seed used with --use-ootsp used to split the train and test sets into ootsp sets'
    )
    parser.add_argument(
        '--skip-test-ootsp', default=False, action='store_true',
        help='Used with --use-ootsp evaluate the model using the ootsp splits, but only the test in-training-set ' +\
            'pipelines. This is useful to compare models that cannot make predictions on ootsp'
    )
    parser.add_argument(
        '--skip-test', default=False, action='store_true', help='skip evaluation of the model on the test data'
    )


class EvaluateResult:

    def __init__(
        self, train_predictions, fit_time, train_predict_time, train_scores, test_predictions, test_predict_time,
        test_scores, ootsp_test_predictions, ootsp_test_predict_time, ootsp_test_scores, problem_name, group_scores_key
    ):
        self.problem_name = problem_name
        self.group_scores_key = group_scores_key
        self.train_predictions = train_predictions
        self.fit_time = fit_time
        self.train_predict_time = train_predict_time
        self.train_scores = train_scores
        self.test_predictions = test_predictions
        self.test_predict_time = test_predict_time
        self.test_scores = test_scores
        self.ootsp_test_predictions = ootsp_test_predictions
        self.ootsp_test_predict_time = ootsp_test_predict_time
        self.ootsp_test_scores = ootsp_test_scores

    def __str__(self):
        results_shallow_copy = self.__dict__
        results = {
            'fit_time': results_shallow_copy['fit_time'],
            'train_predict_time': results_shallow_copy['train_predict_time']
        }

        def get_aggregate_scores(results_copy: dict, problem_name: str, phase: str):
            aggregate_scores_copy = results_copy[phase]['aggregate_scores']
            if problem_name == 'regression':
                return aggregate_scores_copy
            elif problem_name == 'rank':
                aggregate_scores = {
                    'spearman_correlation_mean': aggregate_scores_copy['spearman_correlation_mean'],
                    'spearman_correlation_std_dev': aggregate_scores_copy['spearman_correlation_std_dev'],
                    'spearman_p_value_mean': aggregate_scores_copy['spearman_p_value_mean'],
                    'spearman_p_value_std_dev': aggregate_scores_copy['spearman_p_value_std_dev']
                }
                return aggregate_scores

        train_scores = {
            'total_scores': results_shallow_copy['train_scores']['total_scores'],
            'aggregate_scores': get_aggregate_scores(results_shallow_copy, self.problem_name, 'train_scores')
        }
        results['train_scores'] = train_scores

        results['test_predict_time'] = results_shallow_copy['test_predict_time']
        test_scores = {
            'total_scores': results_shallow_copy['test_scores']['total_scores'],
            'aggregate_scores': get_aggregate_scores(results_shallow_copy, self.problem_name, 'test_scores')
        }
        results['test_scores'] = test_scores

        return json.dumps(results, indent=4)

    def _to_json_for_eq(self):
        return {
            'train_predictions': self.train_predictions,
            'train_scores': self.train_scores,
            'test_predictions': self.test_predictions,
            'test_scores': self.test_scores,
            'ootsp_test_predictions': self.ootsp_test_predictions,
            'ootsp_test_scores': self.ootsp_test_scores,
        }

    def __eq__(self, other):
        self_json = self._to_json_for_eq()
        other_json = other._to_json_for_eq()
        return json.dumps(self_json, sort_keys=True) == json.dumps(other_json, sort_keys=True)


def evaluate(
    problem: ProblemBase, model: ModelBase, model_config: typing.Dict, train_data: typing.Dict, test_data: typing.Dict,
    ootsp_test_data: typing.Dict = None, *, verbose: bool = False, model_output_dir: str = None, plot_dir: str = None
):
    train_predictions, fit_time, train_predict_time = problem.fit_predict(
        train_data, model, model_config, verbose=verbose, model_output_dir=model_output_dir
    )
    train_scores = problem.score(train_predictions, train_data)

    if plot_dir is not None:
        problem.plot(train_predictions, train_data, train_scores, os.path.join(plot_dir, 'train'))

    test_predictions = None
    test_predict_time = None
    test_scores = None
    if test_data is not None:
        test_predictions, test_predict_time = problem.predict(
            test_data, model, model_config, verbose=verbose, model_output_dir=model_output_dir
        )
        test_scores = problem.score(test_predictions, test_data)

        if plot_dir is not None:
            problem.plot(test_predictions, test_data, test_scores, os.path.join(plot_dir, 'test'))

    ootsp_test_predictions = None
    ootsp_test_predict_time = None
    ootsp_test_scores = None
    if ootsp_test_data is not None:
        ootsp_test_predictions, ootsp_test_predict_time = problem.predict(
            ootsp_test_data, model, model_config, verbose=verbose, model_output_dir=model_output_dir
        )
        ootsp_test_scores = problem.score(ootsp_test_predictions, ootsp_test_data)

        if plot_dir is not None:
            problem.plot(
                ootsp_test_predictions, ootsp_test_data, ootsp_test_scores, os.path.join(plot_dir, 'ootsp_test')
            )

    return EvaluateResult(
        train_predictions, fit_time, train_predict_time, train_scores, test_predictions, test_predict_time,
        test_scores, ootsp_test_predictions, ootsp_test_predict_time, ootsp_test_scores, problem.problem_name,
        problem.group_scores_key
    )


def handle_evaluate(model_config: typing.Dict, arguments: argparse.Namespace):
    run_id = str(uuid.uuid4())
    git_commit = utils.get_git_commit_hash()

    output_dir = arguments.output_dir
    model_output_dir = None
    plot_dir = None
    if output_dir is not None:
        output_dir = os.path.join(getattr(arguments, 'output_dir'), run_id)
        model_output_dir = os.path.join(output_dir, 'model')
        os.makedirs(model_output_dir)
        plot_dir = os.path.join(output_dir, 'plots')
        os.makedirs(plot_dir)

        record_run(run_id, git_commit, output_dir, arguments=arguments, model_config=model_config)

    train_data, test_data = get_train_and_test_data(
        arguments.train_path, arguments.test_path, arguments.test_size, arguments.split_seed,
        arguments.metafeature_subset, arguments.cache_dir, arguments.no_cache
    )
    if arguments.skip_test:
        test_data = None
    ootsp_test_data = None
    if arguments.use_ootsp:
        train_data, test_data, ootsp_test_data = get_ootsp_split_data(
            train_data, test_data, arguments.ootsp_split_ratio, arguments.ootsp_split_seed
        )
        if arguments.skip_test_ootsp:
            ootsp_test_data = None

    model_id = getattr(arguments, 'model')
    if arguments.model_seed is None:
        arguments.model_seed = random.randint(0, 2**32-1)
    model = get_model(model_id, model_config, seed=arguments.model_seed)

    result_scores = []
    for problem_name in getattr(arguments, 'problem'):
        if arguments.verbose:
            print('{} {} {}'.format(model_id, problem_name, run_id))
        problem = get_problem(problem_name, **vars(arguments))
        evaluate_result = evaluate(
            problem, model, model_config, train_data, test_data, ootsp_test_data, verbose=arguments.verbose,
            model_output_dir=model_output_dir, plot_dir=plot_dir
        )
        result_scores.append({
            'problem_name': problem_name,
            'model_id': model_id,
            **evaluate_result.__dict__,
        })

        if arguments.verbose:
            print(evaluate_result)
            print()

    if output_dir is not None:
        record_run(run_id, git_commit, output_dir, arguments=arguments, model_config=model_config, scores=result_scores)

    if output_dir is not None:
        if not os.listdir(model_output_dir):
            os.rmdir(model_output_dir)
        if not os.listdir(plot_dir):
            os.rmdir(plot_dir)

    return result_scores


def evaluate_handler(arguments: argparse.Namespace):
    model_config_path = getattr(arguments, 'model_config_path', None)
    if model_config_path is None:
        model_config = {}
    else:
        with open(model_config_path) as f:
            model_config = json.load(f)

    handle_evaluate(model_config, arguments)


def configure_tuning_parser(parser):
    parser.add_argument(
        '--tuning-config-path', type=str, action='store', required=True,
        help='the directory to read in the tuning config'
    )
    parser.add_argument(
        '--objective', type=str, action='store', required=True,
        choices=['rmse', 'pearson', 'spearman', 'ndcg', 'ndcg_at_k', 'regret', 'regret_at_k']
    )
    parser.add_argument(
        '--k', type=int, action='store', help='the number of pipelines to rank'
    )
    parser.add_argument(
        '--tuning-output-dir', type=str, default=None,
        help='directory path to write outputs from tuningDEAP'
    )
    parser.add_argument(
        '--n-generations', type=int, default=1,
        help='How many generations to tune for'
    )
    parser.add_argument(
        '--population-size', type=int, default=1,
        help='the number of individuals to generate each population'
    )
    configure_evaluate_parser(parser)


def _get_tuning_objective(arguments: argparse.Namespace):
    """Creates the objective function used for tuning.

    Returns
    -------
    (objective, minimize): tuple(Callable, bool)
        a tuple containing the objective function and a Boolean indicating whether the objective should be minimized
    """
    if arguments.objective == 'rmse':
        score_problem = 'regression'
        score_path = ('test_scores', 'total_scores', 'rmse')
        minimize = True
    elif arguments.objective == 'pearson':
        score_problem = 'regression'
        score_path = ('test_scores', 'total_scores', 'pearson_correlation')
        minimize = False
    elif arguments.objective == 'spearman':
        score_problem = 'rank'
        score_path = ('test_scores', 'aggregate_scores', 'spearman_correlation_mean')
        minimize = False
    elif arguments.objective == 'ndcg':
        score_problem = 'rank'
        score_path = ('test_scores', 'total_scores', 'ndcg_at_k_mean')
        minimize = False
    elif arguments.objective == 'ndcg_at_k':
        score_problem = 'rank'
        score_path = ('test_scores', 'aggregate_scores', 'ndcg_at_k_mean', arguments.k)
        minimize = False
    elif arguments.objective == 'regret':
        score_problem = 'rank'
        score_path = ('test_scores', 'total_scores', 'regret_at_k_mean')
        minimize = True
    elif arguments.objective == 'regret_at_k':
        score_problem = 'rank'
        score_path = ('test_scores', 'aggregate_scores', 'regret_at_k_mean', arguments.k)
        minimize = True
    else:
        raise ValueError('unknown objective {}'.format(arguments.objective))

    def objective(model_config):
        try:
            result_scores = handle_evaluate(model_config, arguments)
            for scores in result_scores:
                if scores['problem_name'] == score_problem:
                    score = scores
                    for key in score_path:
                        score = score[key]
                    return (score,)
            raise ValueError('{} problem required for "{}" objective'.format(score_problem, arguments.objective))
        except Exception as e:
            traceback.print_exc()
            raise e from e

    return objective, minimize


def tuning_handler(arguments: argparse.Namespace):
    # gather config files
    with open(arguments.model_config_path, 'r') as file:
        model_config = json.load(file)
    with open(arguments.tuning_config_path, 'r') as file:
        tuning_config = json.load(file)

    objective, minimize = _get_tuning_objective(arguments)
    tuning_run_id = str(uuid.uuid4())
    tuning_output_dir = os.path.join(arguments.tuning_output_dir, arguments.model, tuning_run_id)
    if not os.path.isdir(tuning_output_dir):
        os.makedirs(tuning_output_dir)

    tune = TuningDeap(
        objective, tuning_config, model_config, minimize=minimize, output_dir=tuning_output_dir,
        verbose=arguments.verbose, population_size=arguments.population_size, n_generations=arguments.n_generations
    )
    best_config, best_score = tune.run_evolutionary()
    if arguments.verbose:
        print('The best config found was {} with a score of {}'.format(
            ' '.join([str(item) for item in best_config]), best_score
        ))


def configure_rescore_parser(parser: argparse.ArgumentParser):
    parser.add_argument(
        '--results-path', type=str, action='store', help='path of file to rescore'
    )
    parser.add_argument(
        '--results-dir', type=str, help='directory of results to rescore'
    )
    parser.add_argument(
        '--result-paths-csv', type=str, help='path to csv containing paths of files to rescore'
    )
    parser.add_argument(
        '--output-dir', type=str, action='store', default='./rescore',
        help='the base directory to write the recomputed scores and plots'
    )
    parser.add_argument(
        '--plot', default=False, action='store_true', help='whether to remake the plots'
    )



def rescore_handler(arguments: argparse.Namespace):
    if arguments.results_path is not None:
        result_paths = [arguments.results_path]
    elif arguments.results_dir is not None:
        result_paths = get_result_paths_from_dir(arguments.results_dir)
    elif arguments.result_paths_csv is not None:
        result_paths = get_result_paths_from_csv(arguments.result_paths_csv)

    for results_path in tqdm(sorted(result_paths)):
        handle_rescore(results_path, arguments.output_dir, arguments.plot)


def handle_rescore(results_path: str, output_dir: str, plot: bool):
    with open(results_path) as f:
        results = json.load(f)

    if 'scores' not in results:
        print('no scores for {}'.format(results_path))
        return

    train_data, test_data = get_train_and_test_data(
        results['arguments']['train_path'], results['arguments']['test_path'], results['arguments']['test_size'],
        results['arguments']['split_seed'], results['arguments']['metafeature_subset'],
        results['arguments']['cache_dir'], results['arguments']['no_cache']
    )

    # Create the output directory for the results of the re-score
    output_dir = os.path.join(output_dir, results['id'])
    if not os.path.isdir(output_dir):
        os.makedirs(output_dir)

    if plot:
        plot_dir = os.path.join(output_dir, 'plots')
        if not os.path.isdir(plot_dir):
            os.mkdir(plot_dir)

    # For each problem, re-score using the predictions and data and ensure the scores are the same as before
    for problem_scores in results['scores']:
        problem = get_problem(problem_scores['problem_name'], **results['arguments'])
        if problem is None:
            continue

        train_predictions = problem_scores['train_predictions']
        train_rescores = problem.score(train_predictions, train_data)
        problem_scores['train_scores'] = train_rescores
        if plot:
            problem.plot(train_predictions, train_data, train_rescores, os.path.join(plot_dir, 'train'))

        test_predictions = problem_scores['test_predictions']
        test_rescores = problem.score(test_predictions, test_data)
        problem_scores['test_scores'] = test_rescores
        if plot:
            problem.plot(test_predictions, test_data, test_rescores, os.path.join(plot_dir, 'test'))

    # Save the re-scored json file
    rescore_path = os.path.join(output_dir, 'run.json')
    with open(rescore_path, 'w') as f:
        json.dump(results, f, indent=4, sort_keys=True)


def get_train_and_test_data(
    train_path, test_path, test_size, split_seed, metafeature_subset, cache_dir, no_cache: bool
):
    data_arg_str = str(train_path) + str(test_path) + str(test_size) + str(split_seed) + str(metafeature_subset)
    cache_id = hashlib.sha256(data_arg_str.encode('utf8')).hexdigest()
    cache_dir = os.path.join(cache_dir, cache_id)
    train_cache_path = os.path.join(cache_dir, 'train.json')
    test_cache_path = os.path.join(cache_dir, 'test.json')

    load_cached_data = (not no_cache) and (os.path.isdir(cache_dir))

    # determine whether to load raw or cached data
    if load_cached_data:
        in_train_path = train_cache_path
        in_test_path = test_cache_path
    else:
        in_train_path = train_path
        in_test_path = test_path

    # when loading raw data and test_path is not provided, split train into train and test data
    train_data = get_data(in_train_path)
    if in_test_path is None:
        assert not load_cached_data
        train_data, test_data = split_data_by_group(train_data, 'dataset_id', test_size, split_seed)
    else:
        test_data = get_data(in_test_path)

    if not load_cached_data:
        train_data, test_data = preprocess_data(train_data, test_data, metafeature_subset)
        if not no_cache:
            if not os.path.isdir(cache_dir):
                os.makedirs(cache_dir)
            with open(train_cache_path, 'w') as f:
                json.dump(train_data, f, separators=(',',':'))
            with open(test_cache_path, 'w') as f:
                json.dump(test_data, f, separators=(',',':'))

    return train_data, test_data


def get_ootsp_split_data(train_data, test_data, split_ratio, split_seed):
    train_pipeline_ids = sorted(set(instance['pipeline_id'] for instance in train_data))
    k = int(split_ratio * len(train_pipeline_ids))

    rnd = random.Random()
    rnd.seed(split_seed)
    in_train_set_pipeline_ids = set(rnd.choices(train_pipeline_ids, k=k))

    new_train_data = [instance for instance in train_data if instance['pipeline_id'] in in_train_set_pipeline_ids]
    itsp_test_data = []
    ootsp_test_data = []
    for instance in test_data:
        if instance['pipeline_id'] in in_train_set_pipeline_ids:
            itsp_test_data.append(instance)
        else:
            ootsp_test_data.append(instance)

    return new_train_data, itsp_test_data, ootsp_test_data


def record_run(
    run_id: str, git_commit: str, output_dir: str, *, arguments: argparse.Namespace, model_config: typing.Dict,
    scores: typing.Dict = None
):
    if not os.path.isdir(output_dir):
        os.makedirs(output_dir)
    path = os.path.join(output_dir, 'run.json')

    run = {
        'id': run_id,
        'git_commit': git_commit,
        'arguments': arguments.__dict__,
        'model_config': model_config,
    }
    if scores is not None:
        run['scores'] = scores

    with open(path, 'w') as f:
        json.dump(run, f, indent=4, sort_keys=True, cls=utils.NumpyJSONEncoder)


def configure_report_parser(parser: argparse.ArgumentParser):
    parser.add_argument(
        '--results-dir', type=str, help='directory containing results'
    )
    parser.add_argument(
        '--result-paths-csv', type=str, help='path to csv containing paths to results'
    )
    parser.add_argument(
        '--report-dir', type=str, default='./report', help='directory to output score reports'
    )


def get_regression_report_path(report_dir: str):
    return os.path.join(report_dir, 'regression_leaderboard.csv')


def get_rank_report_path(report_dir: str):
    return os.path.join(report_dir, 'rank_leaderboard.csv')


def report_handler(arguments: argparse.Namespace):
    if arguments.results_dir is not None:
        result_paths = get_result_paths_from_dir(arguments.results_dir)
    elif arguments.result_paths_csv is not None:
        result_paths = get_result_paths_from_csv(arguments.result_paths_csv)
    else:
        raise ValueError('one of --results-dir or result-paths-csv must be provided')

    regression_results, rank_results = load_results(result_paths)

    regression_leaderboard = make_leaderboard(regression_results, 'test.total_scores.rmse', min)
    rank_leaderboard = make_leaderboard(rank_results, 'test.total_scores.ndcg_at_k_mean', max)

    if not os.path.isdir(arguments.report_dir):
        os.makedirs(arguments.report_dir)

    plot_ndcg(rank_leaderboard, arguments.report_dir)
    plot_regret(rank_leaderboard, arguments.report_dir)
    plot_n_correct(rank_leaderboard, arguments.report_dir)

    for col_name in rank_leaderboard.columns:
        if 'aggregate_scores' in col_name and 'at_k' in col_name:
            for k in [25, 100, -1]:
                new_col_name = col_name.replace('at_k', 'at_{}'.format(k))
                rank_leaderboard[new_col_name] = np.nan
                for model_name in rank_leaderboard['model_name']:
                    scores_by_k = rank_leaderboard[col_name][rank_leaderboard['model_name'] == model_name].iloc[0]
                    score_at_k = scores_by_k[k]
                    rank_leaderboard[new_col_name][rank_leaderboard['model_name'] == model_name] = score_at_k

    rank_columns = list(rank_leaderboard.columns)
    for col_name in rank_leaderboard.columns:
        if 'aggregate_scores' in col_name and 'at_k' in col_name:
            rank_columns.remove(col_name)
        elif 'train' in col_name:
            rank_columns.remove(col_name)
    rank_leaderboard = rank_leaderboard[rank_columns]

    path = get_regression_report_path(arguments.report_dir)
    regression_leaderboard.to_csv(path, index=False)
    path = get_rank_report_path(arguments.report_dir)
    rank_leaderboard.to_csv(path, index=False)

    save_result_paths_csv(regression_results, rank_results, report_dir=arguments.report_dir)


def get_result_paths_from_dir(results_dir: str):
    return get_result_paths([os.path.join(results_dir, dir_) for dir_ in os.listdir(results_dir)])


def get_result_paths_from_csv(csv_path: str):
    df = pd.read_csv(csv_path, header=None)
    return get_result_paths(df[0])


def get_result_paths(result_dirs: typing.Sequence[str]):
    result_paths = []
    for dir_ in result_dirs:
        path = os.path.join(dir_, 'run.json')
        if os.path.isfile(path + '.tar.gz') and not os.path.isfile(path):
            # unzip if needed
            tar = tarfile.open(path + '.tar.gz', 'r:gz')
            tar.extractall()
            tar.close()
        if os.path.isfile(path):
            result_paths.append(path)
        else:
            print(f'file does not exist: {path}')
    return result_paths


def load_results(result_paths: typing.Sequence[str]) -> pd.DataFrame:
    regression_results = []
    rank_results = []
    for result_path in tqdm(result_paths):
        result = load_result(result_path)
        if result == {}:
            print(f'no results for {result_path}')
        else:
            if 'regression' in result:
                regression_results.append(result['regression'])
            if 'rank' in result:
                rank_results.append(result['rank'])
    return pd.DataFrame(regression_results), pd.DataFrame(rank_results)


def load_result(result_path: str):
    with open(result_path) as f:
        run = json.load(f)

    result = {}
    try:
        for problem_scores in run.get('scores', []):
            problem_name = problem_scores['problem_name']
            if problem_name in ['regression', 'rank']:
                parsed_scores = parse_scores(problem_scores)
                parsed_scores['path'] = os.path.dirname(result_path)
                result[problem_name] = parsed_scores
    except Exception as e:
        traceback.print_exc()
        print('failed to load {}'.format(result_path))
    return result


def parse_scores(scores: typing.Dict):
    return {
        'model_id': scores['model_id'],
        **utils.flatten(scores['train_scores'], 'train'),
        **utils.flatten(scores['test_scores'], 'test')
    }


def make_leaderboard(results: pd.DataFrame, score_col: str, opt: typing.Callable):
    id_col = 'model_id'
    grouped_results = results.groupby(id_col)
    counts = grouped_results.size().astype(int)
    counts.name = 'count'
    leader_indices = grouped_results[score_col].transform(opt) == results[score_col]
    leaderboard = results[leader_indices].drop_duplicates([id_col, score_col])
    leaderboard.sort_values([score_col, id_col], ascending=opt==min, inplace=True)
    leaderboard.reset_index(drop=True, inplace=True)
    leaderboard = leaderboard.join(counts, on=id_col)

    _add_model_name_and_color_to_leaderboard(leaderboard)

    # sort rows
    leaderboard.model_id = leaderboard.model_id.astype('category')
    leaderboard.model_id.cat.set_categories(
        [
            'mean_regression', 'random', 'linear_regression', 'autosklearn', 'random_forest', 'meta_autosklearn',
            'lstm', 'attention_regression', 'daglstm_regression', 'dag_attention_regression', 'dna_regression'
        ],
        inplace=True
    )
    leaderboard.sort_values(['model_id'], inplace=True)

    # sort columns
    columns = list(leaderboard.columns)
    columns.remove(id_col)
    columns.remove(score_col)
    columns.remove(counts.name)
    columns.remove('model_name')
    columns.remove('model_color')
    leaderboard = leaderboard[['model_name', 'model_color', counts.name, score_col] + sorted(columns)]

    return leaderboard.round(8)


def _add_model_name_and_color_to_leaderboard(leaderboard):
    model_ids = list(leaderboard['model_id'])
    model_names = []
    model_colors = []
    for i, model_id in enumerate(model_ids):
        model_class = get_model_class(model_id)
        if hasattr(model_class, 'name') and hasattr(model_class, 'color'):
            model_names.append(model_class.name)
            model_colors.append(model_class.color)
        else:
            leaderboard.drop(leaderboard.index[i], inplace=True)
    leaderboard['model_name'] = model_names
    leaderboard['model_color'] = model_colors


def plot_ndcg(rank_report: pd.DataFrame, output_dir: str):
    plot_path = os.path.join(output_dir, 'ndcg.pdf')
    plot.plot_at_k_scores(rank_report['model_name'], rank_report['test.aggregate_scores.ndcg_at_k_mean'], rank_report['model_color'], plot_path, 'NDCG@k', None)


def plot_regret(rank_report: pd.DataFrame, output_dir: str):
    plot_path = os.path.join(output_dir, 'regret.pdf')
    plot.plot_at_k_scores(rank_report['model_name'], rank_report['test.aggregate_scores.regret_at_k_mean'], rank_report['model_color'], plot_path, 'Regret@k', None)


def plot_n_correct(rank_report: pd.DataFrame, output_dir: str):
    plot_path = os.path.join(output_dir, 'topk.pdf')
    plot.plot_at_k_scores(rank_report['model_name'], rank_report['test.aggregate_scores.n_correct_at_k_mean'], rank_report['model_color'], plot_path, 'Top-K@k', None)


def save_result_paths_csv(*args: pd.DataFrame, report_dir):
    result_paths = []
    for results in args:
        result_paths += results['path'].tolist()
    df = pd.DataFrame(set(result_paths))
    path = os.path.join(report_dir, 'result_paths.csv')
    df.to_csv(path, header=False, index=False)


def configure_agg_results_parser(parser: argparse.ArgumentParser):
    parser.add_argument(
        '--results-dir', type=str, help='directory of results to aggregate'
    )
    parser.add_argument(
        '--result-paths-csv', type=str, help='path to csv containing paths of files to aggregate'
    )
    parser.add_argument(
        '--output-dir', type=str, action='store', default='./agg_results',
        help='the base directory to write the aggregated scores and plots'
    )


def aggregate_result_scores(results_to_agg: typing.List[typing.Dict]):
    scores_to_agg = []
    # flatten the results and put in DF format
    for result in results_to_agg:
        for problem_scores in result['scores']:
            problem_scores['run_id'] = result['id']
            scores_to_agg.append(utils.flatten(problem_scores))
    scores_to_agg_df = pd.DataFrame(scores_to_agg)

    agg_scores = []
    for problem_name, problem_scores_to_agg_df in scores_to_agg_df.groupby('problem_name'):
        flat_agg_problem_scores = {
            'problem_name': problem_name,
            'model_id': problem_scores_to_agg_df['model_id'][0]
        }

        flat_problem_scores_to_agg = utils.flatten(dict(problem_scores_to_agg_df))
        flat_problem_scores_to_agg_df = pd.DataFrame(flat_problem_scores_to_agg)
        for col_name in flat_problem_scores_to_agg_df:
            if 'train_scores' in col_name or 'test_scores' in col_name and not 'scores_by_dataset_id' in col_name:
                column = flat_problem_scores_to_agg_df[col_name].values
                if isinstance(column[0], collections.Iterable):
                    # stack the results horizontally for easy calculation since each run has N elements, i.e. top K for all K
                    stacked_column = np.stack(column, axis=0)
                    agg_score_mean = np.mean(stacked_column, axis=0).tolist()
                    agg_score_sd = np.std(stacked_column, axis=0, ddof=1).tolist()
                    flat_agg_problem_scores[col_name] = agg_score_mean
                    # add another entity with `standard dev` instead of `mean`
                    flat_agg_problem_scores[col_name.replace('mean', 'std')] = agg_score_sd
                elif column[0] is not None:
                    # only one results per entity, aka spearman, etc.
                    agg_score_mean = np.mean(column).tolist()
                    agg_score_sd = np.std(column, ddof=1).tolist()
                    flat_agg_problem_scores[col_name] = agg_score_mean
                    flat_agg_problem_scores[col_name.replace('mean', 'std')] = agg_score_sd

            if 'scores_by_dataset_id' in col_name:
                column = flat_problem_scores_to_agg_df[col_name].values
                if isinstance(column[0], collections.Iterable):
                    # combine the each index from all lists into a tuple aka [1, 0], [2, 1], [3, 2] becomes [(1, 2, 3), (0, 1, 2)]
                    total_distribution = list(zip(*column))
                    flat_agg_problem_scores[col_name] = total_distribution
                elif column[0] is not None:
                    flat_agg_problem_scores[col_name] = column

        agg_problem_scores = utils.inflate(flat_agg_problem_scores)
        agg_problem_scores['aggregated_ids'] = list(problem_scores_to_agg_df['run_id'])
        agg_scores.append(agg_problem_scores)
    return agg_scores


<<<<<<< HEAD
=======
def create_distribution_plots(agg_results: dict, output_dir: str):
    scores_by_dataset = agg_results[0]['test_scores']['scores_by_dataset_id']
    if len(list(scores_by_dataset.keys())) == 0:
        print('No results, skipping')
        return

    metric_keys = scores_by_dataset[list(scores_by_dataset.keys())[0]].keys()
    results_dict = {}
    # aggregates metrics over all datasets
    for metric_key in metric_keys:
        new_metric_list = []
        for index, dataset_name in enumerate(scores_by_dataset.keys()):
            new_metric_list.append(scores_by_dataset[dataset_name][metric_key])
        # non-iterable metrics are only non-iterable two layers deep now
        if isinstance(new_metric_list[0][0], collections.Iterable):
            new_metric_list = list(zip(*new_metric_list)) # now we have tuples of tuples for each metric
            flattened_results = [list(sum(tupleOfTuples, ())) for tupleOfTuples in new_metric_list]
        else:
            flattened_results = list(itertools.chain(*new_metric_list)) # flatten all the arrays into one array
        results_dict[metric_key] = flattened_results

    if not os.path.isdir(output_dir):
        os.makedirs(output_dir)

    # plot aggregate scores in violin plot and save to `output_dir`
    for metric_key in metric_keys:
        if isinstance(results_dict[metric_key][0], collections.Iterable):
            for index in [1, 25, 100, -1]:
                name_of_index = 'all' if index == 1 else str(index)
                name_of_metric = metric_key.replace('_', ' ')
                ax = sns.violinplot(x=results_dict[metric_key][index])
                plt.title('Distribution of {} at K={}'.format(name_of_metric, name_of_index))
                plt.xlabel('{} at K={}'.format(name_of_metric, index))
                plt.ylabel('Frequency')
                plt.savefig(os.path.join(output_dir, '{}-at-{}-violin-plot.png'.format(metric_key, name_of_index)))
                plt.close()
        else:
            ax = sns.violinplot(x=results_dict[metric_key])
            plt.title('Distribution of Metric: {}'.format(metric_key))
            plt.xlabel('{}'.format(metric_key))
            plt.ylabel('Frequency')
            plt.savefig(os.path.join(output_dir, '{}-violin-plot.png'.format(metric_key)))
            plt.close()

>>>>>>> 524476ad
def agg_results_handler(arguments: argparse.Namespace):
    if arguments.results_dir is not None:
        result_paths = get_result_paths_from_dir(arguments.results_dir)
    elif arguments.result_paths_csv is not None:
        result_paths = get_result_paths_from_csv(arguments.result_paths_csv)
    else:
        raise ValueError('no results to aggregate')

    run_id = str(uuid.uuid4())
    print(run_id)
    git_commit = utils.get_git_commit_hash()

    output_dir = os.path.join(getattr(arguments, 'output_dir'), run_id)

    results_to_agg = [json.load(open(results_path)) for results_path in tqdm(sorted(result_paths))]

    agg_scores = aggregate_result_scores(results_to_agg)
    plot.create_distribution_plots(agg_scores, output_dir)

    record_run(run_id, git_commit, output_dir, arguments=arguments, model_config=None, scores=agg_scores)


def handler(arguments: argparse.Namespace, parser: argparse.ArgumentParser):
    if arguments.command == 'split-data':
        split_handler(arguments)

    elif arguments.command == 'evaluate':
        evaluate_handler(arguments)

    elif arguments.command == 'rescore':
        rescore_handler(arguments)

    elif arguments.command == 'tune':
        tuning_handler(arguments)

    elif arguments.command == 'report':
        report_handler(arguments)

    elif arguments.command == 'agg-results':
        agg_results_handler(arguments)

    else:
        raise ValueError('Unknown command: {}'.format(arguments.command))


def main(argv: typing.Sequence):

    parser = argparse.ArgumentParser(prog='dna')

    subparsers = parser.add_subparsers(dest='command', title='command')
    subparsers.required = True

    split_parser = subparsers.add_parser(
        'split-data', help='creates train and test splits of the data'
    )
    configure_split_parser(split_parser)

    evaluate_parser = subparsers.add_parser(
        'evaluate', help='train, score, and save a model'
    )
    configure_evaluate_parser(evaluate_parser)

    rescore_parser = subparsers.add_parser(
        'rescore', help='recompute scores from the file output by evaluate and remake the plots'
    )
    configure_rescore_parser(rescore_parser)

    tuning_parser = subparsers.add_parser(
        'tune', help='recompute scores from the file output by evaluate and remake the plots'
    )
    configure_tuning_parser(tuning_parser)

    report_parser = subparsers.add_parser(
        'report', help='generate a report of the best models'
    )
    configure_report_parser(report_parser)

    agg_results_parser = subparsers.add_parser(
        'agg-results', help='aggregate the results of multiple runs, e.g. average of random model'
    )
    configure_agg_results_parser(agg_results_parser)

    arguments = parser.parse_args(argv[1:])

    handler(arguments, parser)


if __name__ == '__main__':
    main(sys.argv)<|MERGE_RESOLUTION|>--- conflicted
+++ resolved
@@ -875,55 +875,8 @@
         agg_problem_scores['aggregated_ids'] = list(problem_scores_to_agg_df['run_id'])
         agg_scores.append(agg_problem_scores)
     return agg_scores
-
-
-<<<<<<< HEAD
-=======
-def create_distribution_plots(agg_results: dict, output_dir: str):
-    scores_by_dataset = agg_results[0]['test_scores']['scores_by_dataset_id']
-    if len(list(scores_by_dataset.keys())) == 0:
-        print('No results, skipping')
-        return
-
-    metric_keys = scores_by_dataset[list(scores_by_dataset.keys())[0]].keys()
-    results_dict = {}
-    # aggregates metrics over all datasets
-    for metric_key in metric_keys:
-        new_metric_list = []
-        for index, dataset_name in enumerate(scores_by_dataset.keys()):
-            new_metric_list.append(scores_by_dataset[dataset_name][metric_key])
-        # non-iterable metrics are only non-iterable two layers deep now
-        if isinstance(new_metric_list[0][0], collections.Iterable):
-            new_metric_list = list(zip(*new_metric_list)) # now we have tuples of tuples for each metric
-            flattened_results = [list(sum(tupleOfTuples, ())) for tupleOfTuples in new_metric_list]
-        else:
-            flattened_results = list(itertools.chain(*new_metric_list)) # flatten all the arrays into one array
-        results_dict[metric_key] = flattened_results
-
-    if not os.path.isdir(output_dir):
-        os.makedirs(output_dir)
-
-    # plot aggregate scores in violin plot and save to `output_dir`
-    for metric_key in metric_keys:
-        if isinstance(results_dict[metric_key][0], collections.Iterable):
-            for index in [1, 25, 100, -1]:
-                name_of_index = 'all' if index == 1 else str(index)
-                name_of_metric = metric_key.replace('_', ' ')
-                ax = sns.violinplot(x=results_dict[metric_key][index])
-                plt.title('Distribution of {} at K={}'.format(name_of_metric, name_of_index))
-                plt.xlabel('{} at K={}'.format(name_of_metric, index))
-                plt.ylabel('Frequency')
-                plt.savefig(os.path.join(output_dir, '{}-at-{}-violin-plot.png'.format(metric_key, name_of_index)))
-                plt.close()
-        else:
-            ax = sns.violinplot(x=results_dict[metric_key])
-            plt.title('Distribution of Metric: {}'.format(metric_key))
-            plt.xlabel('{}'.format(metric_key))
-            plt.ylabel('Frequency')
-            plt.savefig(os.path.join(output_dir, '{}-violin-plot.png'.format(metric_key)))
-            plt.close()
-
->>>>>>> 524476ad
+    
+
 def agg_results_handler(arguments: argparse.Namespace):
     if arguments.results_dir is not None:
         result_paths = get_result_paths_from_dir(arguments.results_dir)
