import argparse
import hashlib
import json
import os
import random
import sys
import typing
import uuid

<<<<<<< HEAD
from dna.data import get_data, preprocess_data, split_data, group_json_objects
from dna.models import get_model, ModelBase
=======
from dna.data import get_data, preprocess_data, split_data
from dna.models.models import get_model, ModelBase
>>>>>>> 55910b3c
from dna.problems import get_problem, ProblemBase


def configure_split_parser(parser):
    parser.add_argument(
        '--data-path', type=str, action='store', required=True,
        help='path of data to split'
    )
    parser.add_argument(
        '--train-path', type=str, action='store', default=None,
        help='path to write train data'
    )
    parser.add_argument(
        '--test-path', type=str, action='store', default=None,
        help='path to write test data'
    )
    parser.add_argument(
        '--test-size', type=int, action='store', default=1,
        help='the number of datasets in the test split'
    )
    parser.add_argument(
        '--split-seed', type=int, action='store', default=0,
        help='seed used to split the data into train and test sets'
    )


def split_handler(
    arguments: argparse.Namespace, parser: argparse.ArgumentParser, *, data_resolver=get_data
):
    data_path = getattr(arguments, 'data_path')
    data = data_resolver(data_path)
    train_data, test_data = split_data(
        data, 'dataset_id', getattr(arguments, 'test_size'),
        getattr(arguments, 'split_seed')
    )

    train_path = getattr(arguments, 'train_path')
    if train_path is None:
        dirname, data_filename = data_path.rsplit(os.path.sep, 1)
        data_filename, ext = data_filename.split('.', 1)
        train_path = os.path.join(dirname, data_filename + '_train.json')

    test_path = getattr(arguments, 'test_path')
    if test_path is None:
        dirname, data_filename = data_path.rsplit(os.path.sep, 1)
        data_filename, ext = data_filename.split('.', 1)
        test_path = os.path.join(dirname, data_filename + '_test.json')

    with open(train_path, 'w') as f:
        json.dump(train_data, f, separators=(',',':'))

    with open(test_path, 'w') as f:
        json.dump(test_data, f, separators=(',',':'))


def configure_evaluate_parser(parser):
    parser.add_argument(
        '--train-path', type=str, action='store', required=True,
        help='path to read the train data'
    )
    parser.add_argument(
        '--test-path', type=str, action='store', default=None,
        help='path to read the test data; if not provided, train data will be split'
    )
    parser.add_argument(
        '--test-size', type=int, action='store', default=1,
        help='the number of datasets in the test split'
    )
    parser.add_argument(
        '--split-seed', type=int, action='store', default=0,
        help='seed used to split the data into train and test sets'
    )
    parser.add_argument(
        '--problem', nargs='+', required=True,
        choices=['regression', 'rank', 'subset'],  # TODO: 'binary-classification'],
        help='the type of problem'
    )
    parser.add_argument(
        '--k', type=int, action='store', default=10,
        help='the number of pipelines to rank'
    )
    parser.add_argument(
        '--model', type=str, action='store', required=True,
        help='the python path to the model class'
    )
    parser.add_argument(
        '--model-config-path', type=str, default=None,
        help='path to a json file containing the model configuration values'
    )
    parser.add_argument(
        '--model-seed', type=int, default=0,
        help='seed used to control the random state of the model'
    )
    parser.add_argument(
        '--verbose', default=False, action='store_true'
    )
    parser.add_argument(
        '--output-dir', type=str, default=None,
        help='directory path to write outputs for this model run'
    )
    parser.add_argument(
        '--cache-dir', type=str, default='.cache',
        help='directory path to write outputs for this model run'
    )
    parser.add_argument(
        '--no-cache', default=False, action='store_true',
        help='when set, do not use cached preprocessed data'
    )
    parser.add_argument(
        '--metafeature-subset', type=str, default='all', choices=['all', 'landmarkers', 'non-landmarkers']
    )
    parser.add_argument(
        '--out-of-training-set-pipelines', default=False, action='store_true',
        help='when set, test on out of training set pipelines'
    )
    parser.add_argument(
        '--out-of-training-set-pipelines-split-size', type=float, default=0.5,
        help='Used with --out-of-training-set-pipelines to set the percentage of pipelines that will be in the training set'
    )


class EvaluateResult:

    def __init__(
        self, train_predictions, fit_time, train_predict_time, train_scores, test_predictions, test_predict_time,
        test_scores
    ):
        self.train_predictions = train_predictions
        self.fit_time = fit_time
        self.train_predict_time = train_predict_time
        self.train_scores = train_scores
        self.test_predictions = test_predictions
        self.test_predict_time = test_predict_time
        self.test_scores = test_scores

    def __eq__(self, other):
        result = True
        result &= self.train_predictions == other.train_predictions
        result &= self.train_scores == other.train_scores
        result &= self.test_predictions == other.test_predictions
        result &= self.test_scores == other.test_scores
        return result


def evaluate(
    problem: ProblemBase, train_data: typing.Dict, test_data: typing.Dict, model: ModelBase, model_config: typing.Dict,
    *, verbose: bool = False, model_output_dir: str = None, plot_dir: str = None
):
    train_predictions, fit_time, train_predict_time = problem.fit_predict(
        train_data, test_data, model, model_config, verbose=verbose, model_output_dir=model_output_dir
    )
    train_scores = problem.score(train_predictions, train_data)

    if plot_dir is not None:
        problem.plot(train_predictions, train_data, train_scores, os.path.join(plot_dir, 'train'))

    test_predictions, test_predict_time = problem.predict(
        test_data, model, model_config, verbose=verbose, model_output_dir=model_output_dir
    )
    test_scores = problem.score(test_predictions, test_data)

    if plot_dir is not None:
        problem.plot(test_predictions, test_data, test_scores, os.path.join(plot_dir, 'test'))

    return EvaluateResult(
        train_predictions, fit_time, train_predict_time, train_scores, test_predictions, test_predict_time, test_scores
    )


def evaluate_handler(
    arguments: argparse.Namespace, parser: argparse.ArgumentParser, *,
    data_resolver=get_data, model_resolver=get_model,
    problem_resolver=get_problem,
):
    run_id = str(uuid.uuid4())

    model_config_path = getattr(arguments, 'model_config_path', None)
    if model_config_path is None:
        model_config = {}
    else:
        with open(model_config_path) as f:
            model_config = json.load(f)

    output_dir = arguments.output_dir
    model_output_dir = None
    plot_dir = None
    if output_dir is not None:
        output_dir = os.path.join(getattr(arguments, 'output_dir'), run_id)
        model_output_dir = os.path.join(output_dir, 'model')
        os.makedirs(model_output_dir)
        plot_dir = os.path.join(output_dir, 'plots')
        os.makedirs(plot_dir)

        record_run(run_id, output_dir, arguments=arguments, model_config=model_config)

    train_data, test_data = get_train_and_test_data(arguments=arguments, data_resolver=data_resolver)
    if arguments.out_of_training_set_pipelines:
        train_data, test_data, out_of_training_test_data = get_out_of_training_set_pipeline_data(train_data, test_data, arguments)

    model_name = getattr(arguments, 'model')
    model = model_resolver(model_name, model_config, seed=getattr(arguments, 'model_seed'))

    result_scores = []
    for problem_name in getattr(arguments, 'problem'):
        if arguments.verbose:
            print('{} {} {}'.format(model_name, problem_name, run_id))
        problem = problem_resolver(problem_name, arguments)
        evaluate_result = evaluate(
            problem, train_data, test_data, model, model_config, verbose=arguments.verbose,
            model_output_dir=model_output_dir, plot_dir=plot_dir
        )
        result_scores.append({
            'problem_name': problem_name,
            'model_name': model_name,
            **evaluate_result.__dict__,
        })
        # if we have a special out-of-training-set, use that here
        if arguments.out_of_training_set_pipelines:
            if model == "autosklearn": 
                continue
            evaluate_result_out_of_training_set = evaluate(
                problem, train_data, out_of_training_test_data, model, model_config, verbose=arguments.verbose, model_output_dir=model_output_dir
            )
            result_scores.append({
                'out_of_training_set_problem_name': problem_name,
                'out_of_training_set_model_name': model_name,
                "out_of_training_set_scores": evaluate_result.__dict__,
            })
        if arguments.verbose:
            results = evaluate_result.__dict__
            del results['train_predictions']
            del results['test_predictions']
            print(json.dumps(results, indent=4))
            if arguments.out_of_training_set_pipelines:
                results_out_of_training_set = evaluate_result_out_of_training_set.__dict__
                del results_out_of_training_set['train_predictions']
                del results_out_of_training_set['test_predictions']
                print(json.dumps({"out_of_training_set_scores": results_out_of_training_set}, indent=4), "\n")

    if output_dir is not None:
        record_run(run_id, output_dir, arguments=arguments, model_config=model_config, scores=result_scores)


def get_train_and_test_data(arguments: argparse.Namespace, data_resolver):
    data_arg_names = ['train_path', 'test_path', 'test_size', 'split_seed', 'metafeature_subset']
    data_arg_str = ''.join(str(getattr(arguments, arg)) for arg in data_arg_names)
    cache_id = hashlib.sha256(data_arg_str.encode('utf8')).hexdigest()
    cache_dir = os.path.join(arguments.cache_dir, cache_id)
    train_cache_path = os.path.join(cache_dir, 'train.json')
    test_cache_path = os.path.join(cache_dir, 'test.json')

    load_cached_data = (not arguments.no_cache) and (os.path.isdir(cache_dir))

    # determine whether to load raw or cached data
    if load_cached_data:
        in_train_path = train_cache_path
        in_test_path = test_cache_path
    else:
        in_train_path = arguments.train_path
        in_test_path = arguments.test_path

    # when loading raw data and test_path is not provided, split train into train and test data
    train_data = data_resolver(in_train_path)
    if in_test_path is None:
        assert not load_cached_data
        train_data, test_data = split_data(train_data, 'dataset_id', arguments.test_size, arguments.split_seed)
    else:
        test_data = data_resolver(in_test_path)

    if not load_cached_data:
        train_data, test_data = preprocess_data(train_data, test_data, arguments.metafeature_subset)
        if not arguments.no_cache:
            if not os.path.isdir(cache_dir):
                os.makedirs(cache_dir)
            with open(train_cache_path, 'w') as f:
                json.dump(train_data, f, separators=(',',':'))
            with open(test_cache_path, 'w') as f:
                json.dump(test_data, f, separators=(',',':'))

    return train_data, test_data


def get_out_of_training_set_pipeline_data(train_data, test_data, arguments):
    full_data = train_data + test_data
    grouped_data_indices = group_json_objects(full_data, "pipeline_id")
    groups = list(grouped_data_indices.keys())

    rnd = random.Random()
    rnd.seed(arguments.split_seed)
    rnd.shuffle(groups)

    # make the split into in-training set pipeline ids and out-of-training-set pipeline ids
    in_training_set_pipelines = groups[:int(len(groups) * arguments.out_of_training_set_pipelines_split_size)]
    train_data_split = [instance for instance in train_data if instance["pipeline_id"] in in_training_set_pipelines]
    test_data_split = [instance for instance in test_data if instance["pipeline_id"] in in_training_set_pipelines]
    out_of_training_test_data = [instance for instance in train_data if instance["pipeline_id"] not in in_training_set_pipelines]
    return train_data_split, test_data_split, out_of_training_test_data 


def record_run(
    run_id: str, output_dir: str, *, arguments: argparse.Namespace, model_config: typing.Dict,
    scores: typing.Dict = None
):
    if not os.path.isdir(output_dir):
        os.makedirs(output_dir)
    path = os.path.join(output_dir, 'run.json')

    run = {
        'id': run_id,
        'arguments': arguments.__dict__,
        'model_config': model_config,
    }
    if scores is not None:
        run['scores'] = scores

    with open(path, 'w') as f:
        json.dump(run, f, indent=4, sort_keys=True)


def handler(arguments: argparse.Namespace, parser: argparse.ArgumentParser):
    subparser = parser._subparsers._group_actions[0].choices[arguments.command]

    if arguments.command == 'split-data':
        split_handler(arguments, subparser)

    elif arguments.command == 'evaluate':
        evaluate_handler(arguments, subparser)

    else:
        raise ValueError('Unknown command: {}'.format(arguments.command))


def main(argv: typing.Sequence):

    parser = argparse.ArgumentParser(prog='dna')

    subparsers = parser.add_subparsers(dest='command', title='command')
    subparsers.required = True

    split_parser = subparsers.add_parser(
        'split-data', help='creates train and test splits of the data'
    )
    configure_split_parser(split_parser)

    evaluate_parser = subparsers.add_parser(
        'evaluate', help='train, score, and save a model'
    )
    configure_evaluate_parser(evaluate_parser)

    arguments = parser.parse_args(argv[1:])

    handler(arguments, parser)


if __name__ == '__main__':
    main(sys.argv)<|MERGE_RESOLUTION|>--- conflicted
+++ resolved
@@ -7,13 +7,8 @@
 import typing
 import uuid
 
-<<<<<<< HEAD
 from dna.data import get_data, preprocess_data, split_data, group_json_objects
-from dna.models import get_model, ModelBase
-=======
-from dna.data import get_data, preprocess_data, split_data
 from dna.models.models import get_model, ModelBase
->>>>>>> 55910b3c
 from dna.problems import get_problem, ProblemBase
 
 
