--- conflicted
+++ resolved
@@ -8,37 +8,9 @@
 from metrics import rmse
 from models import Submodule, DNAModel
 
-<<<<<<< HEAD
-
-# TODO: make this dynamic
-lookup_input_size = {
-    "d3m.primitives.data_transformation.construct_predictions.DataFrameCommon": 2,
-    "d3m.primitives.classification.gaussian_naive_bayes.SKlearn": 2,
-    'd3m.primitives.classification.linear_svc.SKlearn': 2,
-    "d3m.primitives.classification.random_forest.SKlearn": 2,
-    "d3m.primitives.classification.gradient_boosting.SKlearn": 2,
-    "d3m.primitives.classification.bagging.SKlearn": 2,
-    "d3m.primitives.classification.bernoulli_naive_bayes.SKlearn": 2,
-    "d3m.primitives.classification.decision_tree.SKlearn": 2,
-    "d3m.primitives.classification.k_neighbors.SKlearn": 2,
-    "d3m.primitives.classification.linear_discriminant_analysis.SKlearn": 2,
-    "d3m.primitives.classification.logistic_regression.SKlearn": 2,
-    "d3m.primitives.classification.linear_svc.SKlearn": 2,
-    "d3m.primitives.classification.sgd.SKlearn": 2,
-    "d3m.primitives.classification.svc.SKlearn": 2,
-    "d3m.primitives.classification.extra_trees.SKlearn": 2,
-    "d3m.primitives.classification.passive_aggressive.SKlearn": 2,
-    "d3m.primitives.feature_selection.select_fwe.SKlearn": 2,
-    "d3m.primitives.feature_selection.select_percentile.SKlearn": 2,
-    "d3m.primitives.feature_selection.generic_univariate_select.SKlearn": 2,
-    'd3m.primitives.regression.extra_trees.SKlearn': 2,
-    "d3m.primitives.regression.svr.SKlearn": 2,
-    'd3m.primitives.data_transformation.horizontal_concat.DataFrameConcat': 2,
-
-}
-=======
->>>>>>> ad123df5
-
+import pandas
+import numpy as np
+from scipy.stats import spearmanr
 
 class ModelNotFitError(Exception):
     pass
@@ -260,6 +232,74 @@
         ranks = np.argsort(performances)[::-1]
         return ranks
 
+    # def notpredict(self, dataset, k=25):
+    #     dataset_performances = {}
+    #     pipeline_key = 'pipeline_ids'
+    #     actual_key = 'f1_actuals'
+    #     predict_key = 'f1_predictions'
+    #
+    #     dataloader = self._get_data_loader(self.validation_data)
+    #     for x_batch, y_batch in dataloader:
+    #         y_hat_batch = self.model(x_batch)
+    #
+    #         # Get the pipeline id and the data set ids that correspond to it
+    #         pipeline_id, pipeline, x, dataset_ids = x_batch
+    #
+    #         # Create a list of tuples containing the pipeline id and its f1 values for each data set in this batch
+    #         for i in range(len(dataset_ids)):
+    #             dataset_id = dataset_ids[i]
+    #             f1_actual = y_batch[i].item()
+    #             f1_predict = y_hat_batch[i].item()
+    #             if dataset_id in dataset_performances:
+    #                 dataset_performance = dataset_performances[dataset_id]
+    #                 pipeline_ids = dataset_performance[pipeline_key]
+    #                 f1_actuals = dataset_performance[actual_key]
+    #                 f1_predictions = dataset_performance[predict_key]
+    #                 pipeline_ids.append(pipeline_id)
+    #                 f1_actuals.append(f1_actual)
+    #                 f1_predictions.append(f1_predict)
+    #             else:
+    #                 dataset_performance = {pipeline_key: [pipeline_id], actual_key: [f1_actual],
+    #                                        predict_key: [f1_predict]}
+    #                 dataset_performances[dataset_id] = dataset_performance
+    #
+    #     dataset_cc_sum = 0.0
+    #     dataset_performances = dataset_performances_map.values()
+    #     top_k_out_of_total = []
+    #     metric_differences = []
+    #     for dataset_performance in dataset_performances:
+    #         print("Number of pipelines for this dataset:", len(dataset_performance[actual_key]))
+    #         f1_actuals = dataset_performance[actual_key]
+    #         f1_predictions = dataset_performance[predict_key]
+    #         actual_ranks = self.rank(f1_actuals)
+    #         predicted_ranks = self.rank(f1_predictions)
+    #         # get top k out of the total k: => do this by putting the data into a series, getting the n_largest and
+    #         # then getting the index, which is the id
+    #         top_k_predicted = list(
+    #             pandas.Series(dataset_performance[predict_key], dataset_performance[pipeline_key]).nlargest(k).index)
+    #         top_k_actual = list(
+    #             pandas.Series(dataset_performance[actual_key], dataset_performance[pipeline_key]).nlargest(k).index)
+    #         top_k_out_of_total.append(len(set(top_k_predicted).intersection(set(top_k_actual))))
+    #
+    #         # get the actual values for predicted top pipeline
+    #         best_metric_value_pred = np.nanmax(
+    #             pandas.DataFrame(dataset_performance[predict_key], dataset_performance[pipeline_key]))
+    #         best_metric_value = np.nanmax(
+    #             pandas.DataFrame(dataset_performance[actual_key], dataset_performance[pipeline_key]))
+    #         metric_differences.append(np.abs(best_metric_value_pred - best_metric_value))
+    #
+    #         # Get the spearman correlation coefficient for this data set
+    #         spearman_result = spearmanr(actual_ranks, predicted_ranks)
+    #         dataset_cc = spearman_result.correlation
+    #         dataset_cc_sum += dataset_cc
+    #
+    #     num_datasets = len(dataset_performances)
+    #     mean_dataset_cc = dataset_cc_sum / num_datasets
+    #     print("On average, the top {} out of the real top {} is".format(k, k), np.mean(top_k_out_of_total))
+    #     print("The difference in actual vs predicted is", np.mean(metric_differences))
+    #     return mean_dataset_cc, top_k_out_of_total
+
+
 
 def main():
     problem = Regression(seed = 0)
