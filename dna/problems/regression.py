--- conflicted
+++ resolved
@@ -3,11 +3,7 @@
 
 from data import TRAIN_DATA_PATH, TEST_DATA_PATH
 from .base_problem import BaseProblem
-<<<<<<< HEAD
 from .regression_data_loader import RegressionDataLoader
-from models import PrimitiveModel, RegressionModel, DNAModel
-=======
->>>>>>> 27e5dbfd
 from scipy.stats import spearmanr
 from models import Submodule, DNAModel
 
