import torch
import numpy as np

from data import TRAIN_DATA_PATH, TEST_DATA_PATH
from .base_problem import BaseProblem
<<<<<<< HEAD
from models import PrimitiveModel, RegressionModel, DNAModel
from scipy.stats import spearmanr
=======
from models import Submodule, DNAModel
>>>>>>> b7398f52

# TODO: make this dynamic
lookup_input_size = {
    "d3m.primitives.data_transformation.construct_predictions.DataFrameCommon": 2,
    "d3m.primitives.classification.gaussian_naive_bayes.SKlearn": 2,
    'd3m.primitives.classification.linear_svc.SKlearn': 2,
    "d3m.primitives.classification.random_forest.SKlearn": 2,
    "d3m.primitives.classification.gradient_boosting.SKlearn": 2,
    "d3m.primitives.classification.bagging.SKlearn": 2,
    "d3m.primitives.classification.bernoulli_naive_bayes.SKlearn": 2,
    "d3m.primitives.classification.decision_tree.SKlearn": 2,
    "d3m.primitives.classification.k_neighbors.SKlearn": 2,
    "d3m.primitives.classification.linear_discriminant_analysis.SKlearn": 2,
    "d3m.primitives.classification.logistic_regression.SKlearn": 2,
    "d3m.primitives.classification.linear_svc.SKlearn": 2,
    "d3m.primitives.classification.sgd.SKlearn": 2,
    "d3m.primitives.classification.svc.SKlearn": 2,
    "d3m.primitives.classification.extra_trees.SKlearn": 2,
    "d3m.primitives.classification.passive_aggressive.SKlearn": 2,
    "d3m.primitives.feature_selection.select_fwe.SKlearn": 2,
    "d3m.primitives.feature_selection.select_percentile.SKlearn": 2,
    "d3m.primitives.feature_selection.generic_univariate_select.SKlearn": 2,
    'd3m.primitives.regression.extra_trees.SKlearn': 2,
    "d3m.primitives.regression.svr.SKlearn": 2,
    'd3m.primitives.data_transformation.horizontal_concat.DataFrameConcat': 2,

}

class Regression(BaseProblem):

    def __init__(
        self, train_data_path: str = TRAIN_DATA_PATH,
        test_data_path: str = TEST_DATA_PATH, n_folds: int = 5,
        batch_size = 32, drop_last = False, device = "cuda:0", seed = 0
    ):
        self._target_key = "test_accuracy"
        objective = torch.nn.MSELoss(reduction="mean")
        self._loss_function = lambda y, y_hat: torch.sqrt(objective(y, y_hat))
        super(Regression, self).__init__(
            train_data_path = train_data_path,
            test_data_path = test_data_path,
            batch_group_key = "pipeline_id",
            target_key = self._target_key,
            task_type = "REGRESSION",
            n_folds = n_folds,
            batch_size = batch_size,
            drop_last = drop_last,
            device = device,
            seed = seed
        )
        self._shape = (len(self._train_data[0]["metafeatures"]), 1)
        self._init_model()

    def _init_model(self):
        torch_state = torch.random.get_rng_state()

        torch.manual_seed(self._randint())
        torch.cuda.manual_seed_all(self._randint())
        input_model = Submodule("input", self._shape[0], self._shape[0])
        input_model.cuda()
        submodels = {}
        for item in self._train_data:
            primitive_names = [dict_obj["name"] for dict_obj in item["pipeline"]]
            for primitive_name in primitive_names:
                if not primitive_name in submodels:
                    try:
                        n_inputs = lookup_input_size[primitive_name]
                    except KeyError as e:
                        n_inputs = 1
                    submodels[primitive_name] = Submodule(
                        primitive_name, n_inputs * self._shape[0], self._shape[0]
                    )
                    submodels[primitive_name].cuda()
        output_model = Submodule('task', self._shape[0], 1, use_skip=False)
        output_model.cuda()
        self._model = DNAModel(input_model, submodels, output_model)
        if "cuda" in self.device:
            self._model.cuda()
        torch.random.set_rng_state(torch_state)

    def _process_train_data(self):
        pass

    def _process_test_data(self):
        pass

    def _compute_baselines(self):
        train_accuracies = []
        for x_batch, y_batch in self._train_data_loader:
            train_accuracies.extend(y_batch.tolist())
        train_accuracies = np.array(train_accuracies)
        train_mean = np.mean(train_accuracies)
        train_median = np.median(train_accuracies)
        mean_rmse = np.sqrt(np.mean((train_accuracies - train_mean)**2))
        median_rmse = np.sqrt(np.mean((train_accuracies - train_median)**2))
        guess_accuracy = train_mean
        train_rmse = mean_rmse
        if median_rmse < mean_rmse:
            guess_accuracy = train_median
            train_rmse = median_rmse

        validation_accuracies = []
        for x_batch, y_batch in self._validation_data_loader:
            validation_accuracies.extend(y_batch.tolist())
        validation_accuracies = np.array(validation_accuracies)
        validation_rmse = np.sqrt(np.mean((validation_accuracies - guess_accuracy)**2))

        self._baselines = {
            "min_mean_med_rmse": {
                "train": train_rmse,
                "validation": validation_rmse
            }
        }

    def get_correlation_coefficient(self, dataloader):
        # TODO: Handle ties
        dataset_performances = {}
        pipeline_key = 'pipeline_ids'
        actual_key = 'f1_actuals'
        predict_key = 'f1_predictions'
        for x_batch, y_batch in dataloader:
            y_hat_batch = self.model(x_batch)

            # Get the pipeline id and the data set ids that correspond to it
            pipeline_id, pipeline, x, dataset_ids = x_batch

            # Create a list of tuples containing the pipeline id and its f1 values for each data set in this batch
            for i in range(len(dataset_ids)):
                dataset_id = dataset_ids[i]
                f1_actual = y_batch[i].item()
                f1_predict = y_hat_batch[i].item()
                if dataset_id in dataset_performances:
                    dataset_performance = dataset_performances[dataset_id]
                    pipeline_ids = dataset_performance[pipeline_key]
                    f1_actuals = dataset_performance[actual_key]
                    f1_predictions = dataset_performance[predict_key]
                    pipeline_ids.append(pipeline_id)
                    f1_actuals.append(f1_actual)
                    f1_predictions.append(f1_predict)
                else:
                    dataset_performance = {pipeline_key: [pipeline_id], actual_key: [f1_actual], predict_key: [f1_predict]}
                    dataset_performances[dataset_id] = dataset_performance

        dataset_cc_sum = 0.0
        dataset_performances = dataset_performances.values()
        for dataset_performance in dataset_performances:
            f1_actuals = dataset_performance[actual_key]
            f1_predictions = dataset_performance[predict_key]
            actual_ranks = self.rank(f1_actuals)
            predicted_ranks = self.rank(f1_predictions)

            # Get the spearman correlation coefficient for this data set
            spearman_result = spearmanr(actual_ranks, predicted_ranks)
            dataset_cc = spearman_result.correlation
            dataset_cc_sum += dataset_cc
        num_datasets = len(dataset_performances)
        mean_dataset_cc = dataset_cc_sum / num_datasets
        return mean_dataset_cc

    @staticmethod
    def rank(performances):
        ranks = np.argsort(performances)[::-1]
        return ranks


def main():
    problem = Regression(seed = 0)
    print(problem.baselines)

if __name__ == '__main__':
    main()<|MERGE_RESOLUTION|>--- conflicted
+++ resolved
@@ -3,12 +3,8 @@
 
 from data import TRAIN_DATA_PATH, TEST_DATA_PATH
 from .base_problem import BaseProblem
-<<<<<<< HEAD
-from models import PrimitiveModel, RegressionModel, DNAModel
 from scipy.stats import spearmanr
-=======
 from models import Submodule, DNAModel
->>>>>>> b7398f52
 
 # TODO: make this dynamic
 lookup_input_size = {
