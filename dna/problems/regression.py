import torch
import numpy as np

from data import TRAIN_DATA_PATH, TEST_DATA_PATH
from .base_problem import BaseProblem
from .regression_data_loader import RegressionDataLoader
from scipy.stats import spearmanr
from models import Submodule, DNAModel

<<<<<<< HEAD
# TODO: make this dynamic
lookup_input_size = {
    "d3m.primitives.data_transformation.construct_predictions.DataFrameCommon": 2,
    "d3m.primitives.classification.gaussian_naive_bayes.SKlearn": 2,
    'd3m.primitives.classification.linear_svc.SKlearn': 2,
    "d3m.primitives.classification.random_forest.SKlearn": 2,
    "d3m.primitives.classification.gradient_boosting.SKlearn": 2,
    "d3m.primitives.classification.bagging.SKlearn": 2,
    "d3m.primitives.classification.bernoulli_naive_bayes.SKlearn": 2,
    "d3m.primitives.classification.decision_tree.SKlearn": 2,
    "d3m.primitives.classification.k_neighbors.SKlearn": 2,
    "d3m.primitives.classification.linear_discriminant_analysis.SKlearn": 2,
    "d3m.primitives.classification.logistic_regression.SKlearn": 2,
    "d3m.primitives.classification.sgd.SKlearn": 2,
    "d3m.primitives.classification.svc.SKlearn": 2,
    "d3m.primitives.classification.extra_trees.SKlearn": 2,
    "d3m.primitives.classification.passive_aggressive.SKlearn": 2,
    "d3m.primitives.feature_selection.select_fwe.SKlearn": 2,
    "d3m.primitives.feature_selection.select_percentile.SKlearn": 2,
    "d3m.primitives.feature_selection.generic_univariate_select.SKlearn": 2,
    'd3m.primitives.regression.extra_trees.SKlearn': 2,
    "d3m.primitives.regression.svr.SKlearn": 2,
    'd3m.primitives.data_transformation.horizontal_concat.DataFrameConcat': 2,

}
=======
>>>>>>> afd5cc4b

class Regression(BaseProblem):

    def __init__(
        self, train_data_path: str = TRAIN_DATA_PATH,
        test_data_path: str = TEST_DATA_PATH, n_folds: int = 5,
        batch_size = 32, drop_last = False, device = "cuda:0", seed = 0
    ):
        objective = torch.nn.MSELoss(reduction="mean")
        self._loss_function = lambda y, y_hat: torch.sqrt(objective(y, y_hat))
        super(Regression, self).__init__(
            train_data_path = train_data_path,
            test_data_path = test_data_path,
            n_folds = n_folds,
            batch_size = batch_size,
            drop_last = drop_last,
            device = device,
            seed = seed,
        )
        self._shape = (len(self._train_data[0][self.features_key]), 1)
        self._init_model()

    def _init_model(self):
        torch_state = torch.random.get_rng_state()

        torch.manual_seed(self._randint())
        torch.cuda.manual_seed_all(self._randint())
        input_model = Submodule("input", self._shape[0], self._shape[0])
        input_model.cuda()
<<<<<<< HEAD
        submodels = {}
        for item in self._train_data:
            primitive_names = [dict_obj["name"] for dict_obj in item[self.pipeline_key]]
            for primitive_name in primitive_names:
                if not primitive_name in submodels:
                    try:
                        n_inputs = lookup_input_size[primitive_name]
                    except KeyError as e:
                        n_inputs = 1
                    submodels[primitive_name] = Submodule(
                        primitive_name, n_inputs * self._shape[0], self._shape[0]
=======

        submodules = {}
        for instance in self._train_data:
            for step in instance['pipeline']:
                if not step['name'] in submodules:
                    n_inputs = len(step['inputs'])
                    submodules[step['name']] = Submodule(
                        step['name'], n_inputs * self._shape[0], self._shape[0]
>>>>>>> afd5cc4b
                    )
                    submodules[step['name']].cuda()  # todo: put on self.device

        output_model = Submodule('task', self._shape[0], 1, use_skip=False)
        output_model.cuda()
        self._model = DNAModel(input_model, submodules, output_model)
        if "cuda" in self.device:
            self._model.cuda()
        torch.random.set_rng_state(torch_state)

    def _get_data_loader(self, data):
        return RegressionDataLoader(
            data = data,
            group_key = self.batch_group_key,
            pipeline_key = self.pipeline_key,
            dataset_params = {
                'data_set_key': self.data_set_key,
                "features_key": self.features_key,
                "target_key": self.target_key,
                "device": self.device
            },
            batch_size = self.batch_size,
            drop_last = self.drop_last,
            shuffle = True,
            seed = self._randint()
        )

    def _compute_baselines(self):
        primitive_scores = {}

        # For each pipeline
        for item in self.train_data:
            f1 = item[self.target_key]
            pipeline = item[self.pipeline_key]
            for primitive in pipeline:
                # Append the f1 value to the list of f1 values of this pipeline dataset pair for this primitive
                primitive = primitive['name']
                if primitive in primitive_scores:
                    score_list = primitive_scores[primitive]
                    score_list.append(f1)
                else:
                    primitive_scores[primitive] = [f1]

        # Compute the average f1 value of the f1 list for each primitive
        for primitive in primitive_scores:
            score_list = primitive_scores[primitive]
            primitive_score = np.mean(score_list)
            primitive_scores[primitive] = primitive_score.item()

        # Compute training and validation RMSE using this naive model
        training_RMSE = self.evaluate_baseline(primitive_scores, self.train_data)
        validation_RMSE = self.evaluate_baseline(primitive_scores, self.validation_data)
        print('Baseline Training RMSE:', training_RMSE)
        print('Baseline Validation RMSE:', validation_RMSE)

    def evaluate_baseline(self, primitive_scores, dataset):
        SE = 0.0
        for item in dataset:
            pipeline = item[self.pipeline_key]
            f1_sum = 0.0
            for primitive in pipeline:
                primitive = primitive['name']
                f1 = primitive_scores[primitive]
                f1_sum += f1
            f1_predict = f1_sum / len(pipeline)
            f1_actual = item[self.target_key]
            SE += (f1_actual - f1_predict) ** 2
        MSE = SE / len(dataset)
        RMSE = np.sqrt(MSE)
        return RMSE

    def _compute_mean_baseline(self):
        train_accuracies = []
        for x_batch, y_batch in self._train_data_loader:
            train_accuracies.extend(y_batch.tolist())
        train_accuracies = np.array(train_accuracies)
        train_mean = np.mean(train_accuracies)
        train_median = np.median(train_accuracies)
        mean_rmse = np.sqrt(np.mean((train_accuracies - train_mean)**2))
        median_rmse = np.sqrt(np.mean((train_accuracies - train_median)**2))
        guess_accuracy = train_mean
        train_rmse = mean_rmse
        if median_rmse < mean_rmse:
            guess_accuracy = train_median
            train_rmse = median_rmse

        validation_accuracies = []
        for x_batch, y_batch in self._validation_data_loader:
            validation_accuracies.extend(y_batch.tolist())
        validation_accuracies = np.array(validation_accuracies)
        validation_rmse = np.sqrt(np.mean((validation_accuracies - guess_accuracy)**2))

        self._baselines = {
            "min_mean_med_rmse": {
                "train": train_rmse,
                "validation": validation_rmse
            }
        }

    def get_correlation_coefficient(self, dataloader):
        # TODO: Handle ties
        dataset_performances = {}
        pipeline_key = 'pipeline_ids'
        actual_key = 'f1_actuals'
        predict_key = 'f1_predictions'
        for x_batch, y_batch in dataloader:
            y_hat_batch = self.model(x_batch)

            # Get the pipeline id and the data set ids that correspond to it
            pipeline_id, pipeline, x, dataset_ids = x_batch

            # Create a list of tuples containing the pipeline id and its f1 values for each data set in this batch
            for i in range(len(dataset_ids)):
                dataset_id = dataset_ids[i]
                f1_actual = y_batch[i].item()
                f1_predict = y_hat_batch[i].item()
                if dataset_id in dataset_performances:
                    dataset_performance = dataset_performances[dataset_id]
                    pipeline_ids = dataset_performance[pipeline_key]
                    f1_actuals = dataset_performance[actual_key]
                    f1_predictions = dataset_performance[predict_key]
                    pipeline_ids.append(pipeline_id)
                    f1_actuals.append(f1_actual)
                    f1_predictions.append(f1_predict)
                else:
                    dataset_performance = {pipeline_key: [pipeline_id], actual_key: [f1_actual], predict_key: [f1_predict]}
                    dataset_performances[dataset_id] = dataset_performance

        dataset_cc_sum = 0.0
        dataset_performances = dataset_performances.values()
        for dataset_performance in dataset_performances:
            f1_actuals = dataset_performance[actual_key]
            f1_predictions = dataset_performance[predict_key]
            actual_ranks = self.rank(f1_actuals)
            predicted_ranks = self.rank(f1_predictions)

            # Get the spearman correlation coefficient for this data set
            spearman_result = spearmanr(actual_ranks, predicted_ranks)
            dataset_cc = spearman_result.correlation
            dataset_cc_sum += dataset_cc
        num_datasets = len(dataset_performances)
        mean_dataset_cc = dataset_cc_sum / num_datasets
        return mean_dataset_cc

    @staticmethod
    def rank(performances):
        ranks = np.argsort(performances)[::-1]
        return ranks


def main():
    problem = Regression(seed = 0)
    print(problem.baselines)

if __name__ == '__main__':
    main()<|MERGE_RESOLUTION|>--- conflicted
+++ resolved
@@ -7,34 +7,6 @@
 from scipy.stats import spearmanr
 from models import Submodule, DNAModel
 
-<<<<<<< HEAD
-# TODO: make this dynamic
-lookup_input_size = {
-    "d3m.primitives.data_transformation.construct_predictions.DataFrameCommon": 2,
-    "d3m.primitives.classification.gaussian_naive_bayes.SKlearn": 2,
-    'd3m.primitives.classification.linear_svc.SKlearn': 2,
-    "d3m.primitives.classification.random_forest.SKlearn": 2,
-    "d3m.primitives.classification.gradient_boosting.SKlearn": 2,
-    "d3m.primitives.classification.bagging.SKlearn": 2,
-    "d3m.primitives.classification.bernoulli_naive_bayes.SKlearn": 2,
-    "d3m.primitives.classification.decision_tree.SKlearn": 2,
-    "d3m.primitives.classification.k_neighbors.SKlearn": 2,
-    "d3m.primitives.classification.linear_discriminant_analysis.SKlearn": 2,
-    "d3m.primitives.classification.logistic_regression.SKlearn": 2,
-    "d3m.primitives.classification.sgd.SKlearn": 2,
-    "d3m.primitives.classification.svc.SKlearn": 2,
-    "d3m.primitives.classification.extra_trees.SKlearn": 2,
-    "d3m.primitives.classification.passive_aggressive.SKlearn": 2,
-    "d3m.primitives.feature_selection.select_fwe.SKlearn": 2,
-    "d3m.primitives.feature_selection.select_percentile.SKlearn": 2,
-    "d3m.primitives.feature_selection.generic_univariate_select.SKlearn": 2,
-    'd3m.primitives.regression.extra_trees.SKlearn': 2,
-    "d3m.primitives.regression.svr.SKlearn": 2,
-    'd3m.primitives.data_transformation.horizontal_concat.DataFrameConcat': 2,
-
-}
-=======
->>>>>>> afd5cc4b
 
 class Regression(BaseProblem):
 
@@ -64,19 +36,6 @@
         torch.cuda.manual_seed_all(self._randint())
         input_model = Submodule("input", self._shape[0], self._shape[0])
         input_model.cuda()
-<<<<<<< HEAD
-        submodels = {}
-        for item in self._train_data:
-            primitive_names = [dict_obj["name"] for dict_obj in item[self.pipeline_key]]
-            for primitive_name in primitive_names:
-                if not primitive_name in submodels:
-                    try:
-                        n_inputs = lookup_input_size[primitive_name]
-                    except KeyError as e:
-                        n_inputs = 1
-                    submodels[primitive_name] = Submodule(
-                        primitive_name, n_inputs * self._shape[0], self._shape[0]
-=======
 
         submodules = {}
         for instance in self._train_data:
@@ -85,7 +44,6 @@
                     n_inputs = len(step['inputs'])
                     submodules[step['name']] = Submodule(
                         step['name'], n_inputs * self._shape[0], self._shape[0]
->>>>>>> afd5cc4b
                     )
                     submodules[step['name']].cuda()  # todo: put on self.device
 
