import copy
import json
import os
import random
from typing import Type, Dict, List

import numpy as np
import pandas as pd

from data import read_json, write_json, make_cv_folds
from . import Dataset, GroupDataLoader


class BaseProblem(object):

    def __init__(
        self, train_data_path: str, test_data_path: str, batch_group_key: str,
        target_key: str, task_type: str, n_folds: int, batch_size: int,
        drop_last: bool, device: str, seed: int
    ):
        self.train_data_path = train_data_path
        self.test_data_path = test_data_path
        self.batch_group_key = batch_group_key
        self.target_key = target_key
        self.task_type = task_type
        self.n_folds = n_folds
        self.batch_size = batch_size
        self.drop_last = drop_last
        self.device = device
        self.seed = seed
        self._random = random.Random()
        self._random.seed(seed)

        self._load_data()
        self._cv_folds = make_cv_folds(
            self._train_data,
            self.batch_group_key,
            self.n_folds,
            self._randint()
        )
        self._fold = 0
        self._init_fold(self._fold)

    def _load_data(self):
        self._train_data = read_json(self.train_data_path)
        self._process_train_data()

        self._test_data = read_json(self.test_data_path)
        self._process_test_data()

    def _process_train_data(self):
        raise NotImplementedError()

    def _process_test_data(self):
        raise NotImplementedError()

    def _init_fold(self, fold):
        self.train_data = [
            self._train_data[i] for i in self._cv_folds[fold][0]
        ]
        self.validation_data = [
            self._train_data[i] for i in self._cv_folds[fold][1]
        ]
        self._train_data_loader = self._get_data_loader(self.train_data)
        self._validation_data_loader = self._get_data_loader(self.validation_data)
<<<<<<< HEAD
        self._compute_baselines()
=======
        # self._compute_baselines()
>>>>>>> ad123df5

    def _compute_baselines(self):
        self._baselines = {
            "default": {
                "train": np.nan,
                "validation": np.nan,
                "test": np.nan
            }
        }

    def _get_data_loader(self, data):
        return GroupDataLoader(
            data = data,
            group_key = self.batch_group_key,
            dataset_class = Dataset,
            dataset_params = {
                "features_key": "metafeatures",
                "target_key": self.target_key,
                "task_type": self.task_type,
                "device": self.device
            },
            batch_size = self.batch_size,
            drop_last = self.drop_last,
            shuffle = True,
            seed = self._randint()
        )

    def next_fold(self):
        self._fold += 1
        self._init_fold(self._fold)

    @property
    def train_data_loader(self):
        return self._train_data_loader

    @property
    def validation_data_loader(self):
        return self._validation_data_loader

    @property
    def test_data_loader(self):
        return self._get_data_loader(self._test_data)

    @property
    def loss_function(self):
        return self._loss_function

    @property
    def baselines(self):
        return self._baselines

    @property
    def model(self):
        return self._model

    def _randint(self):
        return self._random.randint(0, 2**32-1)

    def get_correlation_coefficient(self, dataloader):
        raise NotImplementedError()

    def dataloader_to_map(self, dataloader):
        # TODO: Handle ties
        dataset_performances = {}
        pipeline_key = 'pipeline_ids'
        actual_key = 'f1_actuals'
        predict_key = 'f1_predictions'
        for x_batch, y_batch in dataloader:
            y_hat_batch = self.model(x_batch)

            # Get the pipeline id and the data set ids that correspond to it
            pipeline_id, pipeline, x, dataset_ids = x_batch

            # Create a list of tuples containing the pipeline id and its f1 values for each data set in this batch
            for i in range(len(dataset_ids)):
                dataset_id = dataset_ids[i]
                f1_actual = y_batch[i].item()
                f1_predict = y_hat_batch[i].item()
                if dataset_id in dataset_performances:
                    dataset_performance = dataset_performances[dataset_id]
                    pipeline_ids = dataset_performance[pipeline_key]
                    f1_actuals = dataset_performance[actual_key]
                    f1_predictions = dataset_performance[predict_key]
                    pipeline_ids.append(pipeline_id)
                    f1_actuals.append(f1_actual)
                    f1_predictions.append(f1_predict)
                else:
                    dataset_performance = {pipeline_key: [pipeline_id], actual_key: [f1_actual],
                                           predict_key: [f1_predict]}
                    dataset_performances[dataset_id] = dataset_performance
        return dataset_performances
<|MERGE_RESOLUTION|>--- conflicted
+++ resolved
@@ -63,11 +63,7 @@
         ]
         self._train_data_loader = self._get_data_loader(self.train_data)
         self._validation_data_loader = self._get_data_loader(self.validation_data)
-<<<<<<< HEAD
         self._compute_baselines()
-=======
-        # self._compute_baselines()
->>>>>>> ad123df5
 
     def _compute_baselines(self):
         self._baselines = {
@@ -159,3 +155,4 @@
                                            predict_key: [f1_predict]}
                     dataset_performances[dataset_id] = dataset_performance
         return dataset_performances
+
