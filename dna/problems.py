--- conflicted
+++ resolved
@@ -166,13 +166,6 @@
                 correlation, p_value = spearman_correlation(merged_data['rank'], utils.rank(merged_data['test_f1_macro']))
                 spearman_coefs.append(correlation)
                 spearman_ps.append(p_value)
-<<<<<<< HEAD
-            if 'pearson' in scores:
-                coefficient, p_value = pearson_correlation(merged_data['rank'], utils.rank(merged_data['test_f1_macro']))
-                pearson_coefs.append(coefficient)
-                pearson_ps.append(p_value)
-=======
->>>>>>> c3a3db8e
             if 'top-1-regret' in scores:
                 top_1_regrets.append(top_k_regret(predicted_ranks, actual_ranks, 1))
             if 'top-k-regret' in scores:
