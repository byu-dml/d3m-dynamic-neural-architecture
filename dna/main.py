import numpy as np
import torch
import torch.optim as optim
import uuid

from metrics import accuracy, rmse
<<<<<<< HEAD
from problems.regression import Regression
from problems.siamese import Siamese
=======
from problems import Regression, Siamese
>>>>>>> ad123df5
from pytorch_model_trainer import PyTorchModelTrainer

from problems.autosklearn_metalearner import AutoSklearnMetalearner
from problems.dna_baselines import DNABaselines


def save_weights():
    for key, model in primitive_submodel_dict.items():
        torch.save(model, "%s.pt" % key)


def main():
    loading_model = False
    task = "regression"

    if loading_model:
        # Set the name to a model that already exists
        id_ = '8c18d0e5-364d-4f9a-a61f-c9c0aeffdddf'
    else:
        # Create a new name for a new model to train
        id_ = uuid.uuid4()
    name = "{}_{}".format(task, id_)
    print('NAME:', name)

    seed = 1022357373
<<<<<<< HEAD
    n_epochs = 0
    batch_size = 2
=======
    n_epochs = 2
    batch_size = 12
>>>>>>> ad123df5
    drop_last = True

    if task == "regression":
        config = {
            "weights_dir": f"./results/{name}/weights",
            "outputs_dir": f"./results/{name}/outputs",
            "measure": rmse,
            "plot": {
                "train_label": "Train",
                "validation_label": "Validation",
                "title": "Regression Model RMSE",
                "ylabel": "RMSE",
                "path": f"./results/{name}/plot.pdf",
            }
        }
        problem_class = Regression

    elif task == "siamese":
        config = {
            "weights_dir": f"./results/{name}/weights",
            "outputs_dir": f"./results/{name}/outputs",
            "measure": accuracy,
            "plot": {
                "train_label": "Train",
                "validation_label": "Validation",
                "title": "Siamese Model Accuracy",
                "ylabel": "Accuracy",
                "path": f"./results/{name}/plot.pdf",
            }
        }
        problem_class = Siamese

    problem = problem_class(
        batch_size = batch_size,
        drop_last = drop_last,
        seed = seed,
    )

    if loading_model:
        # Load the model
        print('Loading previous model')
        problem.model.load(config["weights_dir"])
    else:
        print("baselines", problem.baselines)
        # Train a new model
        print('Training new model')
        print('Number Of Epochs:', n_epochs)
        learning_rate = 5e-5
        print('Learning Rate:', learning_rate)
        optimizer = optim.Adam(problem.model.parameters(), lr=learning_rate)  # Adam, SGD, Adagrad

        trainer = PyTorchModelTrainer(
            problem.model,
            problem.train_data_loader,
            problem.validation_data_loader,
            problem.test_data_loader,
            problem.loss_function
        )

        train_measurements = []
        validation_measurements = []
        for e in range(n_epochs):
            train_results = trainer.train_epoch(optimizer)
            problem.model.save(config["weights_dir"])
            trainer.save_outputs(config["outputs_dir"], n_epochs)

            train_predictions = train_results[0]
            train_targets = train_results[1]
            validation_predictions = train_results[2]
            validation_targets = train_results[3]

            train_measurements.append(config["measure"](
                train_predictions, train_targets
            ))
            validation_measurements.append(config["measure"](
                validation_predictions, validation_targets
            ))
            print(
                "train {} validation {}".format(
                    round(train_measurements[-1], 4),
                    round(validation_measurements[-1], 4)
                )
            )

            trainer.plot(
                {
                    config["plot"]["train_label"]: train_measurements,
                    config["plot"]["validation_label"]: validation_measurements
                },
            config["plot"]["title"],
            config["plot"]["ylabel"],
            path = config["plot"]["path"]
        )
        # print("baselines", problem.baselines)

    k = 50
    use_test = False

    dataset_performances_train = problem.dataloader_to_map(problem.train_data_loader)
    # for brandon -> why is this test_data_loader.  Validation dataloader is the same as train for some reason
    dataset_performances_validate = problem.dataloader_to_map(problem.test_data_loader)

    print("\n##########  DNA Model ##################")
    # Rank the pipelines using the model and compare to the true ranking using the spearman correlation coefficient
    print("On training set:")
    dna_baselines = DNABaselines()
    training_SCC, top_k = dna_baselines.predict(dataset_performances_train, k)
    print("\nOn test/validation set:")
    validation_SCC, top_k_valid = dna_baselines.predict(dataset_performances_validate, k)

    print('\nTraining Spearmann Correlation Coefficient:', training_SCC)
    print('Validation Spearmann Correlation Coefficient:', validation_SCC)

    if task == "regression":
        # the metric stays test accuracy because this is the name of the metric in our metadata file, however if that is fixed this should change
        metric = 'test_accuracy'
        maximize_metric = False
    else:
        metric = 'test_accuracy'
        maximize_metric = True

    print("\n##########  AutoSklearn/KnD Model ##################")
    data_to_pass = dataset_performances_validate if not use_test else None
    metalearner = AutoSklearnMetalearner(metric=metric, maximize_metric=maximize_metric)
    metalearner.fit(use_static_test=data_to_pass is None, validation_names=list(data_to_pass.keys()))
    metric_differences, top_pipeline_values, top_k_out_of_total, top_pipelines_per_dataset = metalearner.predict(k, data_to_pass)
    mean_difference = np.mean(list(metric_differences.values()))








if __name__ == "__main__":
    main()<|MERGE_RESOLUTION|>--- conflicted
+++ resolved
@@ -2,18 +2,12 @@
 import torch
 import torch.optim as optim
 import uuid
-
-from metrics import accuracy, rmse
-<<<<<<< HEAD
-from problems.regression import Regression
-from problems.siamese import Siamese
-=======
+import pandas
+from metrics import accuracy, rmse, top_k, regret_value
 from problems import Regression, Siamese
->>>>>>> ad123df5
 from pytorch_model_trainer import PyTorchModelTrainer
 
 from problems.autosklearn_metalearner import AutoSklearnMetalearner
-from problems.dna_baselines import DNABaselines
 
 
 def save_weights():
@@ -35,13 +29,8 @@
     print('NAME:', name)
 
     seed = 1022357373
-<<<<<<< HEAD
     n_epochs = 0
     batch_size = 2
-=======
-    n_epochs = 2
-    batch_size = 12
->>>>>>> ad123df5
     drop_last = True
 
     if task == "regression":
@@ -137,38 +126,27 @@
         )
         # print("baselines", problem.baselines)
 
+    print("################### Computing metrics #############################33")
     k = 50
     use_test = False
 
-    dataset_performances_train = problem.dataloader_to_map(problem.train_data_loader)
-    # for brandon -> why is this test_data_loader.  Validation dataloader is the same as train for some reason
-    dataset_performances_validate = problem.dataloader_to_map(problem.test_data_loader)
+    print("\n##########  AutoSklearn/KnD Model ##################")
+    data_to_pass = problem.test_data_loader if not use_test else None
+    metalearner = AutoSklearnMetalearner()
+    metalearner.fit(problem.train_data_loader.data)
+    list_of_regrets = []
+    list_of_k = []
+    test_set = pandas.DataFrame(problem.test_data_loader.data)
+    unique_dataset = test_set.dataset.unique()
+    for dataset in unique_dataset:
+        ranked_df, actual_df = metalearner.predict_rank(test_set[test_set["dataset"] == dataset], k)
+        regret_score = regret_value(ranked_df, actual_df)
+        top_k = top_k(ranked_df, actual_df, k)
+        list_of_k.append(top_k)
+        list_of_regrets.append(regret_score)
 
-    print("\n##########  DNA Model ##################")
-    # Rank the pipelines using the model and compare to the true ranking using the spearman correlation coefficient
-    print("On training set:")
-    dna_baselines = DNABaselines()
-    training_SCC, top_k = dna_baselines.predict(dataset_performances_train, k)
-    print("\nOn test/validation set:")
-    validation_SCC, top_k_valid = dna_baselines.predict(dataset_performances_validate, k)
-
-    print('\nTraining Spearmann Correlation Coefficient:', training_SCC)
-    print('Validation Spearmann Correlation Coefficient:', validation_SCC)
-
-    if task == "regression":
-        # the metric stays test accuracy because this is the name of the metric in our metadata file, however if that is fixed this should change
-        metric = 'test_accuracy'
-        maximize_metric = False
-    else:
-        metric = 'test_accuracy'
-        maximize_metric = True
-
-    print("\n##########  AutoSklearn/KnD Model ##################")
-    data_to_pass = dataset_performances_validate if not use_test else None
-    metalearner = AutoSklearnMetalearner(metric=metric, maximize_metric=maximize_metric)
-    metalearner.fit(use_static_test=data_to_pass is None, validation_names=list(data_to_pass.keys()))
-    metric_differences, top_pipeline_values, top_k_out_of_total, top_pipelines_per_dataset = metalearner.predict(k, data_to_pass)
-    mean_difference = np.mean(list(metric_differences.values()))
+    import pdb; pdb.set_trace()
+    print("Done!  Yay!")
 
 
 
