--- conflicted
+++ resolved
@@ -17,6 +17,15 @@
         torch.save(model, "%s.pt" % key)
 
 
+def accuracy(y_hat, y):
+    y_hat = np.argmax(y_hat, axis=1)
+    return np.sum(y_hat == y, dtype=np.float32) / len(y)
+
+
+def rmse(y_hat, y):
+    return np.average((np.array(y_hat) - np.array(y))**2)**.5
+
+
 def main():
     loading_model = False
     task = "regression"
@@ -31,13 +40,8 @@
     print('NAME:', name)
 
     seed = 1022357373
-<<<<<<< HEAD
-    n_epochs = 0
-    batch_size = 32
-=======
     n_epochs = 2
     batch_size = 2
->>>>>>> 14fb2b4c
     drop_last = True
 
     if task == "regression":
@@ -131,6 +135,7 @@
             config["plot"]["ylabel"],
             path = config["plot"]["path"]
         )
+        # print("baselines", problem.baselines)
 
     k = 50
     use_test = False
@@ -150,7 +155,6 @@
     print('\nTraining Spearmann Correlation Coefficient:', training_SCC)
     print('Validation Spearmann Correlation Coefficient:', validation_SCC)
 
-<<<<<<< HEAD
     if task == "regression":
         # the metric stays test accuracy because this is the name of the metric in our metadata file, however if that is fixed this should change
         metric = 'test_accuracy'
@@ -172,8 +176,6 @@
 
 
 
-=======
->>>>>>> 14fb2b4c
 
 if __name__ == "__main__":
     main()