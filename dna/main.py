import numpy as np
import torch
import torch.optim as optim
import uuid

<<<<<<< HEAD
from problems import Regression
from problems import Siamese
=======
from problems.regression import Regression
from problems.siamese import Siamese
>>>>>>> 27e5dbfd
from pytorch_model_trainer import PyTorchModelTrainer


def save_weights():
    for key, model in primitive_submodel_dict.items():
        torch.save(model, "%s.pt" % key)


def accuracy(y_hat, y):
    y_hat = np.argmax(y_hat, axis=1)
    return np.sum(y_hat == y, dtype=np.float32) / len(y)


def rmse(y_hat, y):
    return np.average((np.array(y_hat) - np.array(y))**2)**.5


def main():
    loading_model = False
<<<<<<< HEAD
    task = "siamese"
=======
    task = "regression"
>>>>>>> 27e5dbfd

    if loading_model:
        # Set the name to a model that already exists
        id_ = '8c18d0e5-364d-4f9a-a61f-c9c0aeffdddf'
    else:
        # Create a new name for a new model to train
        id_ = uuid.uuid4()
    name = "{}_{}".format(task, id_)
    print('NAME:', name)

    seed = 1022357373
<<<<<<< HEAD
    n_epochs = 50000
    print('Number Of Epochs:', n_epochs)
=======
    n_epochs = 300
>>>>>>> 27e5dbfd
    batch_size = 32
    drop_last = True

    if task == "regression":
        config = {
            "weights_dir": f"./results/{name}/weights",
            "outputs_dir": f"./results/{name}/outputs",
            "measure": rmse,
            "plot": {
                "train_label": "Train",
                "validation_label": "Validation",
                "title": "Regression Model RMSE",
                "ylabel": "RMSE",
                "path": f"./results/{name}/plot.pdf",
            }
        }
        problem_class = Regression

    elif task == "siamese":
        config = {
            "weights_dir": f"./results/{name}/weights",
            "outputs_dir": f"./results/{name}/outputs",
            "measure": accuracy,
            "plot": {
                "train_label": "Train",
                "validation_label": "Validation",
                "title": "Siamese Model Accuracy",
                "ylabel": "Accuracy",
                "path": f"./results/{name}/plot.pdf",
            }
        }
        problem_class = Siamese

    problem = problem_class(
        batch_size = batch_size,
        drop_last = drop_last,
        seed = seed,
    )

    if loading_model:
        # Load the model
        print('Loading previous model')
        problem.model.load(config["weights_dir"])
    else:
        # Train a new model
        print('Training new model')
<<<<<<< HEAD
        learning_rate = 1e-4
=======
        print('Number Of Epochs:', n_epochs)
        learning_rate = 5e-5
>>>>>>> 27e5dbfd
        print('Learning Rate:', learning_rate)
        optimizer = optim.Adam(problem.model.parameters(), lr=learning_rate)  # Adam, SGD, Adagrad

        trainer = PyTorchModelTrainer(
            problem.model,
            problem.train_data_loader,
            problem.validation_data_loader,
            problem.test_data_loader,
            problem.loss_function
        )

        train_measurements = []
        validation_measurements = []
        for e in range(n_epochs):
            train_results = trainer.train_epoch(optimizer)
            problem.model.save(config["weights_dir"])
            trainer.save_outputs(config["outputs_dir"], n_epochs)

            train_predictions = train_results[0]
            train_targets = train_results[1]
            validation_predictions = train_results[2]
            validation_targets = train_results[3]

            train_measurements.append(config["measure"](
                train_predictions, train_targets
            ))
            validation_measurements.append(config["measure"](
                validation_predictions, validation_targets
            ))
            print(
                "train {} validation {}".format(
                    round(train_measurements[-1], 4),
                    round(validation_measurements[-1], 4)
                )
            )

            trainer.plot(
                {
                    config["plot"]["train_label"]: train_measurements,
                    config["plot"]["validation_label"]: validation_measurements
                },
            config["plot"]["title"],
            config["plot"]["ylabel"],
            path = config["plot"]["path"]
        )
<<<<<<< HEAD
        # print("baselines", problem.baselines)

    # Rank the pipelines using the model and compare to the true ranking using the spearmann correlation coefficient
    print('Computing the Spearmann Correlation Coefficient...')
=======

    # Rank the pipelines using the model and compare to the true ranking using the spearman correlation coefficient
>>>>>>> 27e5dbfd
    training_SCC = problem.get_correlation_coefficient(problem.train_data_loader)
    validation_SCC = problem.get_correlation_coefficient(problem.validation_data_loader)
    print('Training Spearmann Correlation Coefficient:', training_SCC)
    print('Validation Spearmann Correlation Coefficient:', validation_SCC)
    # print("baselines", problem.baselines)

if __name__ == "__main__":
    main()<|MERGE_RESOLUTION|>--- conflicted
+++ resolved
@@ -3,13 +3,8 @@
 import torch.optim as optim
 import uuid
 
-<<<<<<< HEAD
 from problems import Regression
 from problems import Siamese
-=======
-from problems.regression import Regression
-from problems.siamese import Siamese
->>>>>>> 27e5dbfd
 from pytorch_model_trainer import PyTorchModelTrainer
 
 
@@ -29,11 +24,7 @@
 
 def main():
     loading_model = False
-<<<<<<< HEAD
     task = "siamese"
-=======
-    task = "regression"
->>>>>>> 27e5dbfd
 
     if loading_model:
         # Set the name to a model that already exists
@@ -45,12 +36,7 @@
     print('NAME:', name)
 
     seed = 1022357373
-<<<<<<< HEAD
     n_epochs = 50000
-    print('Number Of Epochs:', n_epochs)
-=======
-    n_epochs = 300
->>>>>>> 27e5dbfd
     batch_size = 32
     drop_last = True
 
@@ -97,12 +83,8 @@
     else:
         # Train a new model
         print('Training new model')
-<<<<<<< HEAD
         learning_rate = 1e-4
-=======
         print('Number Of Epochs:', n_epochs)
-        learning_rate = 5e-5
->>>>>>> 27e5dbfd
         print('Learning Rate:', learning_rate)
         optimizer = optim.Adam(problem.model.parameters(), lr=learning_rate)  # Adam, SGD, Adagrad
 
@@ -148,15 +130,9 @@
             config["plot"]["ylabel"],
             path = config["plot"]["path"]
         )
-<<<<<<< HEAD
-        # print("baselines", problem.baselines)
-
-    # Rank the pipelines using the model and compare to the true ranking using the spearmann correlation coefficient
     print('Computing the Spearmann Correlation Coefficient...')
-=======
 
     # Rank the pipelines using the model and compare to the true ranking using the spearman correlation coefficient
->>>>>>> 27e5dbfd
     training_SCC = problem.get_correlation_coefficient(problem.train_data_loader)
     validation_SCC = problem.get_correlation_coefficient(problem.validation_data_loader)
     print('Training Spearmann Correlation Coefficient:', training_SCC)
