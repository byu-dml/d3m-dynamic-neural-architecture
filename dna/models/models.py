import json
import os
import typing

import autosklearn.regression as autosklearn
import numpy as np
import pandas as pd
from sklearn import linear_model
import torch

from dna import utils
<<<<<<< HEAD
from dna.data import Dataset, GroupDataLoader, PMFDataset, group_json_objects
=======
from dna.data import Dataset, GroupDataLoader, PMFDataset, RNNDataLoader, PMFDataLoader, group_json_objects
>>>>>>> 6c659244
from dna.kND import KNearestDatasets
from .lstm_model import LSTMModel
from .base_models import PyTorchModelBase
from .base_models import PyTorchRegressionRankSubsetModelBase
from .base_models import RegressionModelBase
from .base_models import RankModelBase
from .base_models import SubsetModelBase
from .torch_modules.dna_module import DNAModule
from .torch_modules.dag_lstm_mlp import DAGLSTMMLP
from .torch_modules.hidden_mlp_dag_lstm_mlp import HiddenMLPDAGLSTMMLP
from .torch_modules.pmf import PMF
from .torch_modules import PyTorchRandomStateContext


class DNARegressionModel(PyTorchRegressionRankSubsetModelBase):

    def __init__(
        self, n_hidden_layers: int, hidden_layer_size: int, activation_name: str, use_batch_norm: bool,
        use_skip: bool = False, dropout = 0.0, *, device: str = 'cuda:0', seed: int = 0
    ):
        super().__init__(y_dtype=torch.float32, device=device, seed=seed)

        self.n_hidden_layers = n_hidden_layers
        self.hidden_layer_size = hidden_layer_size
        self.activation_name = activation_name
        self.use_batch_norm = use_batch_norm
        self.use_skip = use_skip
        self.dropout = dropout
        self.output_layer_size = 1
        self._model_seed = self.seed + 1

    def _get_model(self, train_data):
        submodule_input_sizes = {}
        for instance in train_data:
            for step in instance['pipeline']['steps']:
                submodule_input_sizes[step['name']] = len(step['inputs'])
        self.input_layer_size = len(train_data[0]['metafeatures'])

        return DNAModule(
            submodule_input_sizes, self.n_hidden_layers + 1, self.input_layer_size, self.hidden_layer_size,
            self.output_layer_size, self.activation_name, self.use_batch_norm, self.use_skip, self.dropout,
            device=self.device, seed=self._model_seed
        )

    def _get_loss_function(self):
        objective = torch.nn.MSELoss(reduction='mean')
        return lambda y_hat, y: torch.sqrt(objective(y_hat, y))

    def _get_optimizer(self, learning_rate):
        return torch.optim.Adam(self._model.parameters(), lr=learning_rate)

    def _get_data_loader(self, data, batch_size, drop_last, shuffle=True):
        return GroupDataLoader(
            data = data,
            group_key = 'pipeline.id',
            dataset_class = Dataset,
            dataset_params = {
                'features_key': 'metafeatures',
                'target_key': 'test_f1_macro',
                'y_dtype': self.y_dtype,
                'device': self.device
            },
            batch_size = batch_size,
            drop_last = drop_last,
            shuffle = shuffle,
            seed = self.seed + 2
        )


class DAGLSTMRegressionModel(LSTMModel):

    def __init__(
        self, activation_name: str, hidden_state_size: int, lstm_n_layers: int, dropout: float,
        output_n_hidden_layers: int, output_hidden_layer_size: int, use_batch_norm: bool, use_skip: bool = False,
        reduction: str = 'mean', *, device: str = 'cuda:0', seed: int = 0
    ):
        super().__init__(
            activation_name, hidden_state_size, lstm_n_layers, dropout, output_n_hidden_layers,
            output_hidden_layer_size, use_batch_norm, use_skip=use_skip, device=device, seed=seed
        )

        self.reduction = reduction

    def fit(self, train_data, n_epochs, learning_rate, batch_size, drop_last, *, validation_data=None, output_dir=None,
        verbose=False):
        # Get all the pipeline structure for each pipeline structure group before encoding the pipelines
        self.pipeline_structures = {}
        grouped_by_structure = group_json_objects(train_data, self.batch_group_key)
        for (group, group_indices) in grouped_by_structure.items():
            index = group_indices[0]
            item = train_data[index]
            pipeline = item[self.pipeline_key][self.steps_key]
            group_structure = [primitive[self.prim_inputs_key] for primitive in pipeline]
            self.pipeline_structures[group] = group_structure

        super().fit(train_data, n_epochs, learning_rate, batch_size, drop_last, validation_data=validation_data,
                    output_dir=output_dir, verbose=verbose)

    def _get_model(self, train_data):
        return DAGLSTMMLP(
            lstm_input_size=self.num_primitives,
            lstm_hidden_state_size=self.hidden_state_size,
            lstm_n_layers=self.lstm_n_layers,
            dropout=self.dropout,
            mlp_extra_input_size=len(train_data[0][self.features_key]),
            mlp_hidden_layer_size=self.output_hidden_layer_size,
            mlp_n_hidden_layers=self.output_n_hidden_layers,
            output_size=1,
            mlp_activation_name=self.activation_name,
            mlp_use_batch_norm=self.use_batch_norm,
            mlp_use_skip=self.use_skip,
            reduction=self.reduction,
            device=self.device,
            seed=self._model_seed,
        )

<<<<<<< HEAD
=======
    def _get_optimizer(self, learning_rate):
        return torch.optim.Adam(self._model.parameters(), lr=learning_rate)

    def _get_data_loader(self, data, batch_size, drop_last, shuffle=True):
        return RNNDataLoader(
            data=data,
            group_key=self.batch_group_key,
            dataset_params={
                'features_key': self.features_key,
                'target_key': self.target_key,
                'y_dtype': self.y_dtype,
                'device': self.device
            },
            batch_size=batch_size,
            drop_last=drop_last,
            shuffle=shuffle,
            seed=self._data_loader_seed,
            pipeline_structures=self.pipeline_structures,
            primitive_to_enc=self.primitive_name_to_enc,
            pipeline_key=self.pipeline_key,
            steps_key=self.steps_key,
            prim_name_key=self.prim_name_key
        )

    def _get_loss_function(self):
        objective = torch.nn.MSELoss(reduction='mean')
        return lambda y_hat, y: torch.sqrt(objective(y_hat, y))

>>>>>>> 6c659244

class HiddenDAGLSTMRegressionModel(DAGLSTMRegressionModel):

    def __init__(
        self, activation_name: str, input_n_hidden_layers: int, input_hidden_layer_size: int, hidden_state_size: int,
        lstm_n_layers: int, dropout: float, output_n_hidden_layers: int, output_hidden_layer_size: int,
        use_batch_norm: bool, use_skip: bool = False, reduction: str = 'mean', *, device: str = 'cuda:0', seed: int = 0
    ):
        super().__init__(
            activation_name, hidden_state_size, lstm_n_layers, dropout, output_n_hidden_layers,
            output_hidden_layer_size, use_batch_norm, use_skip, reduction, device=device, seed=seed
        )

        self.input_n_hidden_layers = input_n_hidden_layers
        self.input_hidden_layer_size = input_hidden_layer_size

    def _get_model(self, train_data):
        n_features = len(train_data[0][self.features_key])
        return HiddenMLPDAGLSTMMLP(
            lstm_input_size=self.num_primitives,
            lstm_hidden_state_size=self.hidden_state_size,
            lstm_n_layers=self.lstm_n_layers,
            dropout=self.dropout,
            input_mlp_input_size=n_features,
            mlp_hidden_layer_size=self.output_hidden_layer_size,
            mlp_n_hidden_layers=self.output_n_hidden_layers,
            mlp_activation_name=self.activation_name,
            output_size=1,
            mlp_use_batch_norm=self.use_batch_norm,
            mlp_use_skip=self.use_skip,
            reduction=self.reduction,
            device=self.device,
            seed=self._model_seed,
        )


class MeanBaseline(RegressionModelBase):

    def __init__(self, seed=0):
        super().__init__(seed=seed)
        self.mean = None

    def fit(self, data, *, validation_data=None, output_dir=None, verbose=False):
        total = 0
        for instance in data:
            total += instance['test_f1_macro']
        self.mean = total / len(data)
        self.fitted = True

    def predict_regression(self, data, *, verbose=False):
        if self.mean is None:
            raise ModelNotFitError('MeanBaseline not fit')
        return [self.mean] * len(data)


class MedianBaseline(RegressionModelBase):

    def __init__(self, seed=0):
        super().__init__(seed=seed)
        self.median = None

    def fit(self, data, *, validation_data=None, output_dir=None, verbose=False):
        self.median = np.median([instance['test_f1_macro'] for instance in data])
        self.fitted = True

    def predict_regression(self, data, *, verbose=False):
        if self.median is None:
            raise ModelNotFitError('MeanBaseline not fit')
        return [self.median] * len(data)


class PerPrimitiveBaseline(RegressionModelBase, RankModelBase, SubsetModelBase):

    def __init__(self, seed=0):
        super().__init__(seed=seed)
        self.primitive_scores = None

    def fit(self, data, *, validation_data=None, output_dir=None, verbose=False):
        # for each primitive, get the scores of all the pipelines that use the primitive
        primitive_score_totals = {}
        for instance in data:
            for primitive in instance['pipeline']['steps']:
                if primitive['name'] not in primitive_score_totals:
                    primitive_score_totals[primitive['name']] = {
                        'total': 0,
                        'count': 0,
                    }
                primitive_score_totals[primitive['name']]['total'] += instance['test_f1_macro']
                primitive_score_totals[primitive['name']]['count'] += 1

        # compute the average pipeline score per primitive
        self.primitive_scores = {}
        for primitive_name in primitive_score_totals:
            total = primitive_score_totals[primitive_name]['total']
            count = primitive_score_totals[primitive_name]['count']
            self.primitive_scores[primitive_name] = total / count

        self.fitted = True

    def predict_regression(self, data, **kwargs):
        if self.primitive_scores is None:
            raise ModelNotFitError('PerPrimitiveBaseline not fit')

        predictions = []
        for instance in data:
            prediction = 0
            for primitive in instance['pipeline']['steps']:
                prediction += self.primitive_scores[primitive['name']]
            prediction /= len(instance['pipeline']['steps'])
            predictions.append(prediction)

        return predictions

    def predict_rank(self, data, **kwargs):
        predictions = self.predict_regression(data, **kwargs)
        ranks = list(utils.rank(predictions))
        return {
            'pipeline_id': [instance['pipeline_id'] for instance in data],
            'rank': ranks,
        }

    def predict_subset(self, data, k, **kwargs):
        if not self.fitted:
            raise Exception('model not fit')

        ranked_data = self.predict_rank(data, **kwargs)
        top_k = pd.DataFrame(ranked_data).nsmallest(k, columns='rank')['pipeline_id']
        return top_k.tolist()


class RandomBaseline(RankModelBase):

    def __init__(self, seed=0):
        super().__init__(seed=seed)
        self._random_state = np.random.RandomState(seed)
        self.fitted = True

    def fit(self, *args, **kwargs):
        pass

    def predict_rank(self, data, *, verbose=False):
        predictions = list(range(len(data)))
        self._random_state.shuffle(predictions)
        return {
            'pipeline_id': [instance['pipeline_id'] for instance in data],
            'rank': predictions,
        }

    def predict_subset(self, data, k, **kwargs):
        predictions = self._random_state.choice(data, k)
        return [instance['pipeline_id'] for instance in predictions]


class SklearnBase(RegressionModelBase, RankModelBase, SubsetModelBase):

    def __init__(self, seed=0):
        super().__init__(seed=seed)
        self.pipeline_key = 'pipeline'
        self.steps_key = 'steps'
        self.prim_name_key = 'name'

    def fit(self, data, *, validation_data=None, output_dir=None, verbose=False):
        self.one_hot_primitives_map = self._one_hot_encode_mapping(data)
        data = pd.DataFrame(data)
        y = data['test_f1_macro']
        X_data = self.prepare_data(data)
        self.regressor.fit(X_data, y)
        self.fitted = True

    def predict_regression(self, data, *, verbose=False):
        if not self.fitted:
            raise ModelNotFitError('{} not fit'.format(type(self).__name__))

        data = pd.DataFrame(data)
        X_data = self.prepare_data(data)
        return self.regressor.predict(X_data).tolist()

    def predict_rank(self, data, *, verbose=False):
        if not self.fitted:
            raise ModelNotFitError('{} not fit'.format(type(self).__name__))

        predictions = self.predict_regression(data)
        ranks = utils.rank(predictions)
        return {
            'pipeline_id': [instance['pipeline_id'] for instance in data],
            'rank': ranks,
        }

    def predict_subset(self, data, k, **kwargs):
        if not self.fitted:
            raise Exception('model not fit')

        ranked_data = self.predict_rank(data, **kwargs)
        top_k = pd.DataFrame(ranked_data).nsmallest(k, columns='rank')['pipeline_id']
        return top_k.tolist()

    def prepare_data(self, data):
        # expand the column of lists of metafeatures into a full dataframe
        metafeature_df = pd.DataFrame(data.metafeatures.values.tolist()).reset_index(drop=True)
        assert np.isnan(metafeature_df.values).sum() == 0, 'metafeatures should not contain nans'
        assert np.isinf(metafeature_df.values).sum() == 0, 'metafeatures should not contain infs'

        encoded_pipelines = self.one_hot_encode_pipelines(data)
        assert np.isnan(encoded_pipelines.values).sum() == 0, 'pipeline encodings should not contain nans'
        assert np.isinf(encoded_pipelines.values).sum() == 0, 'pipeline encodings should not contain infs'

        # concatenate the parts together and validate
        assert metafeature_df.shape[0] == encoded_pipelines.shape[0], 'number of metafeature instances does not match number of pipeline instances'
        X_data = pd.concat([encoded_pipelines, metafeature_df], axis=1, ignore_index=True)
        assert X_data.shape[1] == (encoded_pipelines.shape[1] + metafeature_df.shape[1]), 'dataframe was combined incorrectly'
        return X_data

    def _one_hot_encode_mapping(self, data):
        primitive_names = set()

        # Get a set of all the primitives in the train set
        for instance in data:
            primitives = instance[self.pipeline_key][self.steps_key]
            for primitive in primitives:
                primitive_name = primitive[self.prim_name_key]
                primitive_names.add(primitive_name)

        primitive_names = sorted(primitive_names)

        # Get one hot encodings of all the primitives
        self.n_primitives = len(primitive_names)
        encoding = np.identity(n=self.n_primitives)

        # Create a mapping of primitive names to one hot encodings
        primitive_name_to_enc = {}
        for (primitive_name, primitive_encoding) in zip(primitive_names, encoding):
            primitive_name_to_enc[primitive_name] = primitive_encoding

        return primitive_name_to_enc

    def one_hot_encode_pipelines(self, data):
        return pd.DataFrame([self.encode_pipeline(pipeline) for pipeline in data[self.pipeline_key]])

    def encode_pipeline(self, pipeline):
        """
        Encodes a pipeline by OR-ing the one-hot encoding of the primitives.
        """
        encoding = np.zeros(self.n_primitives)
        for primitive in pipeline[self.steps_key]:
            primitive_name = primitive[self.prim_name_key]
            # get the position of the one hot encoding
            primitive_index = np.argmax(self.one_hot_primitives_map[primitive_name])
            encoding[primitive_index] = 1
        return encoding


class LinearRegressionBaseline(SklearnBase):

    def __init__(self, seed=0):
        super().__init__(seed=seed)
        self.regressor = linear_model.LinearRegression()
        self.fitted = False


class MetaAutoSklearn(SklearnBase):

    def __init__(self, seed=0, **kwargs):
        super().__init__(seed=seed)
        self.regressor = autosklearn.AutoSklearnRegressor(seed=seed, **kwargs)
        self.fitted = False


class AutoSklearnMetalearner(RegressionModelBase, RankModelBase, SubsetModelBase):

    def __init__(self, seed=0):
        super().__init__(seed=seed)
        self._knd = KNearestDatasets(metric='l1')

    def _predict(self, data, method, k=None):
        data = pd.DataFrame(data)
        # they all should have the same dataset and metafeatures so take it from the first row
        dataset_metafeatures = pd.Series(data['metafeatures'].iloc[0])
        queried_pipelines = data['pipeline_id']

        if method == 'all':
            predicted_pipelines = self._knd.knn_regression(dataset_metafeatures)
            predicted_pipelines = predicted_pipelines.sort_values(ascending=False).index.tolist()
        elif method == 'k':
            predicted_pipelines = self._knd.kBestSuggestions(dataset_metafeatures, k=k)
        else:
            raise ValueError('Unknown method: {}'.format(method))

        for pipeline_id in set(predicted_pipelines).difference(set(queried_pipelines)):
            predicted_pipelines.remove(pipeline_id)

        return predicted_pipelines

    def predict_regression(self, data, **kwargs):
        predictions = []
        cached_predictions = {}
        for instance in data:
            dataset_id = instance['dataset_id']
            if dataset_id not in cached_predictions:
                metafeatures = pd.Series(instance['metafeatures'])
                cached_predictions[dataset_id] = self._knd.knn_regression(metafeatures)
            pipeline_id = instance['pipeline_id']
            predictions.append(cached_predictions[dataset_id].get(pipeline_id, None))
        return predictions

    def predict_subset(self, data, k, **kwargs):
        """
        Recommends at most k pipelines from data expected to perform well for the provided dataset.
        """
        return self._predict(data, method='k', k=k)

    def predict_rank(self, data, **kwargs):
        """
        Ranks all pipelines in data.
        """
        ranked_pipelines = self._predict(data, method='all')

        assert len(ranked_pipelines) == len(data), '{} {}'.format(len(ranked_pipelines), len(data))

        return {
            'pipeline_id': ranked_pipelines,
            'rank': list(range(len(ranked_pipelines))),
        }

    def fit(self, train_data, *args, **kwargs):
        self._runs = self._process_runs(train_data)
        self._metafeatures = self._process_metafeatures(train_data)
        self._knd.fit(self._metafeatures, self._runs)
        self.fitted = True

    @staticmethod
    def _process_runs(data):
        """
        This function is used to transform the dataframe into a workable object fot the KNN, with rows of pipeline_ids
        and columns of datasets, with the inside being filled with the scores
        :return:
        """
        new_runs = {}
        for index, row in enumerate(data):
            dataset_name = row['dataset_id']
            if dataset_name not in new_runs:
                new_runs[dataset_name] = {}
            new_runs[dataset_name][row['pipeline_id']] = row['test_f1_macro']
        final_new = pd.DataFrame(new_runs)
        return final_new

    @staticmethod
    def _process_metafeatures(data):
        metafeatures = pd.DataFrame(data)[['dataset_id', 'metafeatures']].set_index('dataset_id')
        metafeatures = pd.DataFrame(metafeatures['metafeatures'].tolist(), metafeatures.index)
        metafeatures.drop_duplicates(inplace=True)
        return metafeatures


class ProbabilisticMatrixFactorization(PyTorchRegressionRankSubsetModelBase):
    """
    Probabilitistic Matrix Factorization (see https://arxiv.org/abs/1705.05355 for the paper)
    Adapted from traditional Probabilitistic Matrix Factorization but instead of `Users` and `Items`, we have `Pipelines` and `Datasets`

    Parameters
    ----------
    k: int
        the number of latent features
    probabilistic: bool
        whether to use the probabilistic component in the matrix factorization
    lam_u: float
        a regularization term used when probabilistic is True
    lam_v: float
        a regularization term used when probabilistic is True
    """
    def __init__(self, k: int, probabilitistic: bool, lam_u: float, lam_v: float, *, device: str = 'cuda:0', seed=0):
        super().__init__(y_dtype=torch.float32, device=device, seed=seed)
        self.k = k
        self.probabilitistic = probabilitistic
        self.lam_u = lam_u
        self.lam_v = lam_v

        self.mse_loss = torch.nn.MSELoss(reduction='mean')

    # TODO: can we optimize the loss function by not initializing every call?
    def PMFLoss(self, y_hat, y):
        rmse_loss = torch.sqrt(self.mse_loss(y_hat, y))
        # PMF loss includes two extra regularlization
        # NOTE: using probabilitistic loss will make the loss look worse, even though it performs well on RMSE (because of the inflated)
        if self.probabilitistic:
            u_regularization = self.lam_u * torch.sum(self.model.dataset_factors.weight.norm(dim=1))
            v_regularization = self.lam_v * torch.sum(self.model.pipeline_factors.weight.norm(dim=1))
            return rmse_loss + u_regularization + v_regularization

        return rmse_loss

    def _get_loss_function(self):
        return self.PMFLoss

    def _get_optimizer(self, learning_rate):
        return torch.optim.Adam(self._model.parameters(), lr=learning_rate)

    def _get_data_loader(self, data, batch_size=0, drop_last=False, shuffle=True):
        with PyTorchRandomStateContext(self.seed):
            data_loader = PMFDataLoader(data, self.n_pipelines, self.n_datasets, self.encode_pipeline, self.encode_dataset, self.pipeline_id_mapper,
                                        self.dataset_id_mapper)
            assert len(data_loader) == 1, 'PMF dataloader should have a size of 1 not {}'.format(len(data_loader))
            return data_loader

    def _get_model(self, train_data):
        self.model = PMF(self.n_pipelines, self.n_datasets, self.k, device=self.device, seed=self.seed)
        return self.model

    def fit(
        self, train_data, n_epochs, learning_rate, *, validation_data=None, output_dir=None, verbose=False
    ):
        self.fitted = True
        self.batch_size = 0

        # get mappings for matrix -> using both datasets to prepare mapping, otherwise we're unprepared for new datasets
        self.pipeline_id_mapper = self.map_pipeline_ids(train_data)
        self.dataset_id_mapper = self.map_dataset_ids(train_data)

        # do the rest of the fitting
        PyTorchModelBase.fit(
            self, train_data, n_epochs, learning_rate, self.batch_size, False, validation_data=validation_data,
            output_dir=output_dir, verbose=verbose
        )

    def map_pipeline_ids(self, data):
        unique_pipelines = list(set([instance['pipeline_id'] for instance in data]))
        # for reproduciblity
        unique_pipelines.sort()
        self.n_pipelines = len(unique_pipelines)
        return {unique_pipelines[index]:index for index in range(self.n_pipelines)}

    def map_dataset_ids(self, data):
        unique_datasets = list(set([instance['dataset_id'] for instance in data]))
        unique_datasets.sort()
        self.n_datasets = len(unique_datasets)
        return {unique_datasets[index]:index for index in range(self.n_datasets)}

    def encode_dataset(self, dataset):
        dataset_vec = np.zeros(self.n_datasets)
        dataset_vec[self.dataset_id_mapper[dataset]] = 1
        dataset_vec = torch.tensor(dataset_vec.astype('int64'), device=self.device).long()
        return dataset_vec

    def encode_pipeline(self, pipeline_id):
        try:
            return self.pipeline_id_mapper[pipeline_id]
        except KeyError as e:
            raise KeyError('Pipeline ID was not in the mapper. Perhaps the pipeline id was not in the training set?')

    def predict_regression(self, data, *, verbose, **kwargs):
        if self._model is None:
            raise Exception('model not fit')

        data_loader = self._get_data_loader(data, drop_last=False, shuffle=False)
        prediction_matrix, target_matrix = self._predict_epoch(data_loader, self._model, verbose=verbose)
        predictions = data_loader.get_predictions_from_matrix(data, prediction_matrix)
        return predictions

    def predict_rank(self, data, *, verbose, **kwargs):
        # no batch size needed
        return super().predict_rank(data, batch_size=0, verbose=verbose)

    def predict_subset(self, data, k, *, verbose=False):
        return super().predict_subset(data, k, batch_size=0, verbose=verbose)


def get_model(model_name: str, model_config: typing.Dict, seed: int):
    model_class = {
        'dna_regression': DNARegressionModel,
        'mean_regression': MeanBaseline,
        'median_regression': MedianBaseline,
        'per_primitive_regression': PerPrimitiveBaseline,
        'autosklearn': AutoSklearnMetalearner,
        'lstm': LSTMModel,
        'daglstm_regression': DAGLSTMRegressionModel,
        'hidden_daglstm_regression': HiddenDAGLSTMRegressionModel,
        'linear_regression': LinearRegressionBaseline,
        'random': RandomBaseline,
        'meta_autosklearn': MetaAutoSklearn,
        'probabilistic_matrix_factorization': ProbabilisticMatrixFactorization,
    }[model_name.lower()]
    init_model_config = model_config.get('__init__', {})
    return model_class(**init_model_config, seed=seed)<|MERGE_RESOLUTION|>--- conflicted
+++ resolved
@@ -9,11 +9,7 @@
 import torch
 
 from dna import utils
-<<<<<<< HEAD
-from dna.data import Dataset, GroupDataLoader, PMFDataset, group_json_objects
-=======
-from dna.data import Dataset, GroupDataLoader, PMFDataset, RNNDataLoader, PMFDataLoader, group_json_objects
->>>>>>> 6c659244
+from dna.data import Dataset, GroupDataLoader, PMFDataset, PMFDataLoader, group_json_objects
 from dna.kND import KNearestDatasets
 from .lstm_model import LSTMModel
 from .base_models import PyTorchModelBase
@@ -130,37 +126,6 @@
             seed=self._model_seed,
         )
 
-<<<<<<< HEAD
-=======
-    def _get_optimizer(self, learning_rate):
-        return torch.optim.Adam(self._model.parameters(), lr=learning_rate)
-
-    def _get_data_loader(self, data, batch_size, drop_last, shuffle=True):
-        return RNNDataLoader(
-            data=data,
-            group_key=self.batch_group_key,
-            dataset_params={
-                'features_key': self.features_key,
-                'target_key': self.target_key,
-                'y_dtype': self.y_dtype,
-                'device': self.device
-            },
-            batch_size=batch_size,
-            drop_last=drop_last,
-            shuffle=shuffle,
-            seed=self._data_loader_seed,
-            pipeline_structures=self.pipeline_structures,
-            primitive_to_enc=self.primitive_name_to_enc,
-            pipeline_key=self.pipeline_key,
-            steps_key=self.steps_key,
-            prim_name_key=self.prim_name_key
-        )
-
-    def _get_loss_function(self):
-        objective = torch.nn.MSELoss(reduction='mean')
-        return lambda y_hat, y: torch.sqrt(objective(y_hat, y))
-
->>>>>>> 6c659244
 
 class HiddenDAGLSTMRegressionModel(DAGLSTMRegressionModel):
 
