--- conflicted
+++ resolved
@@ -171,326 +171,6 @@
         )
 
 
-<<<<<<< HEAD
-=======
-class MeanBaseline(RegressionModelBase):
-
-    def __init__(self, seed=0):
-        super().__init__(seed=seed)
-        self.mean = None
-
-    def fit(self, data, *, output_dir=None, verbose=False):
-        total = 0
-        for instance in data:
-            total += instance['test_f1_macro']
-        self.mean = total / len(data)
-        self.fitted = True
-
-    def predict_regression(self, data, *, verbose=False):
-        if self.mean is None:
-            raise ModelNotFitError('MeanBaseline not fit')
-        return [self.mean] * len(data)
-
-
-class MedianBaseline(RegressionModelBase):
-
-    def __init__(self, seed=0):
-        super().__init__(seed=seed)
-        self.median = None
-
-    def fit(self, data, *, output_dir=None, verbose=False):
-        self.median = np.median([instance['test_f1_macro'] for instance in data])
-        self.fitted = True
-
-    def predict_regression(self, data, *, verbose=False):
-        if self.median is None:
-            raise ModelNotFitError('MeanBaseline not fit')
-        return [self.median] * len(data)
-
-
-class PerPrimitiveBaseline(RegressionModelBase, RankModelBase, SubsetModelBase):
-
-    def __init__(self, seed=0):
-        super().__init__(seed=seed)
-        self.primitive_scores = None
-
-    def fit(self, data, *, output_dir=None, verbose=False):
-        # for each primitive, get the scores of all the pipelines that use the primitive
-        primitive_score_totals = {}
-        for instance in data:
-            for primitive in instance['pipeline']['steps']:
-                if primitive['name'] not in primitive_score_totals:
-                    primitive_score_totals[primitive['name']] = {
-                        'total': 0,
-                        'count': 0,
-                    }
-                primitive_score_totals[primitive['name']]['total'] += instance['test_f1_macro']
-                primitive_score_totals[primitive['name']]['count'] += 1
-
-        # compute the average pipeline score per primitive
-        self.primitive_scores = {}
-        for primitive_name in primitive_score_totals:
-            total = primitive_score_totals[primitive_name]['total']
-            count = primitive_score_totals[primitive_name]['count']
-            self.primitive_scores[primitive_name] = total / count
-
-        self.fitted = True
-
-    def predict_regression(self, data, **kwargs):
-        if self.primitive_scores is None:
-            raise ModelNotFitError('PerPrimitiveBaseline not fit')
-
-        predictions = []
-        for instance in data:
-            prediction = 0
-            for primitive in instance['pipeline']['steps']:
-                prediction += self.primitive_scores[primitive['name']]
-            prediction /= len(instance['pipeline']['steps'])
-            predictions.append(prediction)
-
-        return predictions
-
-    def predict_rank(self, data, **kwargs):
-        predictions = self.predict_regression(data, **kwargs)
-        ranks = list(utils.rank(predictions))
-        return {
-            'pipeline_id': [instance['pipeline_id'] for instance in data],
-            'rank': ranks,
-        }
-
-    def predict_subset(self, data, k, **kwargs):
-        if not self.fitted:
-            raise Exception('model not fit')
-
-        ranked_data = self.predict_rank(data, **kwargs)
-        top_k = pd.DataFrame(ranked_data).nsmallest(k, columns='rank')['pipeline_id']
-        return top_k.tolist()
-
-
-class RandomBaseline(RankModelBase):
-
-    def __init__(self, seed=0):
-        super().__init__(seed=seed)
-        self._random_state = np.random.RandomState(seed)
-        self.fitted = True
-
-    def fit(self, *args, **kwargs):
-        pass
-
-    def predict_rank(self, data, *, verbose=False):
-        predictions = list(range(len(data)))
-        self._random_state.shuffle(predictions)
-        return {
-            'pipeline_id': [instance['pipeline_id'] for instance in data],
-            'rank': predictions,
-        }
-
-    def predict_subset(self, data, k, **kwargs):
-        predictions = self._random_state.choice(data, k)
-        return [instance['pipeline_id'] for instance in predictions]
-
-
-class SklearnBase(RegressionModelBase, RankModelBase, SubsetModelBase):
-
-    def __init__(self, seed=0):
-        super().__init__(seed=seed)
-        self.pipeline_key = 'pipeline'
-        self.steps_key = 'steps'
-        self.prim_name_key = 'name'
-
-    def fit(self, data, *, output_dir=None, verbose=False):
-        self.one_hot_primitives_map = self._one_hot_encode_mapping(data)
-        data = pd.DataFrame(data)
-        y = data['test_f1_macro']
-        X_data = self.prepare_data(data)
-        self.regressor.fit(X_data, y)
-        self.fitted = True
-
-    def predict_regression(self, data, *, verbose=False):
-        if not self.fitted:
-            raise ModelNotFitError('{} not fit'.format(type(self).__name__))
-
-        data = pd.DataFrame(data)
-        X_data = self.prepare_data(data)
-        return self.regressor.predict(X_data).tolist()
-
-    def predict_rank(self, data, *, verbose=False):
-        if not self.fitted:
-            raise ModelNotFitError('{} not fit'.format(type(self).__name__))
-
-        predictions = self.predict_regression(data)
-        ranks = utils.rank(predictions)
-        return {
-            'pipeline_id': [instance['pipeline_id'] for instance in data],
-            'rank': ranks,
-        }
-
-    def predict_subset(self, data, k, **kwargs):
-        if not self.fitted:
-            raise Exception('model not fit')
-
-        ranked_data = self.predict_rank(data, **kwargs)
-        top_k = pd.DataFrame(ranked_data).nsmallest(k, columns='rank')['pipeline_id']
-        return top_k.tolist()
-
-    def prepare_data(self, data):
-        # expand the column of lists of metafeatures into a full dataframe
-        metafeature_df = pd.DataFrame(data.metafeatures.values.tolist()).reset_index(drop=True)
-        assert np.isnan(metafeature_df.values).sum() == 0, 'metafeatures should not contain nans'
-        assert np.isinf(metafeature_df.values).sum() == 0, 'metafeatures should not contain infs'
-
-        encoded_pipelines = self.one_hot_encode_pipelines(data)
-        assert np.isnan(encoded_pipelines.values).sum() == 0, 'pipeline encodings should not contain nans'
-        assert np.isinf(encoded_pipelines.values).sum() == 0, 'pipeline encodings should not contain infs'
-
-        # concatenate the parts together and validate
-        assert metafeature_df.shape[0] == encoded_pipelines.shape[0], 'number of metafeature instances does not match number of pipeline instances'
-        X_data = pd.concat([encoded_pipelines, metafeature_df], axis=1, ignore_index=True)
-        assert X_data.shape[1] == (encoded_pipelines.shape[1] + metafeature_df.shape[1]), 'dataframe was combined incorrectly'
-        return X_data
-
-    def _one_hot_encode_mapping(self, data):
-        primitive_names = set()
-
-        # Get a set of all the primitives in the train set
-        for instance in data:
-            primitives = instance[self.pipeline_key][self.steps_key]
-            for primitive in primitives:
-                primitive_name = primitive[self.prim_name_key]
-                primitive_names.add(primitive_name)
-
-        primitive_names = sorted(primitive_names)
-
-        # Get one hot encodings of all the primitives
-        self.n_primitives = len(primitive_names)
-        encoding = np.identity(n=self.n_primitives)
-
-        # Create a mapping of primitive names to one hot encodings
-        primitive_name_to_enc = {}
-        for (primitive_name, primitive_encoding) in zip(primitive_names, encoding):
-            primitive_name_to_enc[primitive_name] = primitive_encoding
-
-        return primitive_name_to_enc
-
-    def one_hot_encode_pipelines(self, data):
-        return pd.DataFrame([self.encode_pipeline(pipeline) for pipeline in data[self.pipeline_key]])
-
-    def encode_pipeline(self, pipeline):
-        """
-        Encodes a pipeline by OR-ing the one-hot encoding of the primitives.
-        """
-        encoding = np.zeros(self.n_primitives)
-        for primitive in pipeline[self.steps_key]:
-            primitive_name = primitive[self.prim_name_key]
-            # get the position of the one hot encoding
-            primitive_index = np.argmax(self.one_hot_primitives_map[primitive_name])
-            encoding[primitive_index] = 1
-        return encoding
-
-
-class LinearRegressionBaseline(SklearnBase):
-
-    def __init__(self, seed=0):
-        super().__init__(seed=seed)
-        self.regressor = linear_model.LinearRegression()
-        self.fitted = False
-
-
-class MetaAutoSklearn(SklearnBase):
-
-    def __init__(self, seed=0, **kwargs):
-        super().__init__(seed=seed)
-        self.regressor = autosklearn.AutoSklearnRegressor(seed=seed, **kwargs)
-        self.fitted = False
-
-
-class AutoSklearnMetalearner(RegressionModelBase, RankModelBase, SubsetModelBase):
-
-    def __init__(self, seed=0):
-        super().__init__(seed=seed)
-        self._knd = KNearestDatasets(metric='l1')
-
-    def _predict(self, data, method, k=None):
-        data = pd.DataFrame(data)
-        # they all should have the same dataset and metafeatures so take it from the first row
-        dataset_metafeatures = pd.Series(data['metafeatures'].iloc[0])
-        queried_pipelines = data['pipeline_id']
-
-        if method == 'all':
-            predicted_pipelines = self._knd.knn_regression(dataset_metafeatures)
-            predicted_pipelines = predicted_pipelines.sort_values(ascending=False).index.tolist()
-        elif method == 'k':
-            predicted_pipelines = self._knd.kBestSuggestions(dataset_metafeatures, k=k)
-        else:
-            raise ValueError('Unknown method: {}'.format(method))
-
-        for pipeline_id in set(predicted_pipelines).difference(set(queried_pipelines)):
-            predicted_pipelines.remove(pipeline_id)
-
-        return predicted_pipelines
-
-    def predict_regression(self, data, **kwargs):
-        predictions = []
-        cached_predictions = {}
-        for instance in data:
-            dataset_id = instance['dataset_id']
-            if dataset_id not in cached_predictions:
-                metafeatures = pd.Series(instance['metafeatures'])
-                cached_predictions[dataset_id] = self._knd.knn_regression(metafeatures)
-            pipeline_id = instance['pipeline_id']
-            predictions.append(cached_predictions[dataset_id].get(pipeline_id, None))
-        return predictions
-
-    def predict_subset(self, data, k, **kwargs):
-        """
-        Recommends at most k pipelines from data expected to perform well for the provided dataset.
-        """
-        return self._predict(data, method='k', k=k)
-
-    def predict_rank(self, data, **kwargs):
-        """
-        Ranks all pipelines in data.
-        """
-        ranked_pipelines = self._predict(data, method='all')
-
-        assert len(ranked_pipelines) == len(data), '{} {}'.format(len(ranked_pipelines), len(data))
-
-        return {
-            'pipeline_id': ranked_pipelines,
-            'rank': list(range(len(ranked_pipelines))),
-        }
-
-    def fit(self, train_data, *args, **kwargs):
-        self._runs = self._process_runs(train_data)
-        self._metafeatures = self._process_metafeatures(train_data)
-        self._knd.fit(self._metafeatures, self._runs)
-        self.fitted = True
-
-    @staticmethod
-    def _process_runs(data):
-        """
-        This function is used to transform the dataframe into a workable object fot the KNN, with rows of pipeline_ids
-        and columns of datasets, with the inside being filled with the scores
-        :return:
-        """
-        new_runs = {}
-        for index, row in enumerate(data):
-            dataset_name = row['dataset_id']
-            if dataset_name not in new_runs:
-                new_runs[dataset_name] = {}
-            new_runs[dataset_name][row['pipeline_id']] = row['test_f1_macro']
-        final_new = pd.DataFrame(new_runs)
-        return final_new
-
-    @staticmethod
-    def _process_metafeatures(data):
-        metafeatures = pd.DataFrame(data)[['dataset_id', 'metafeatures']].set_index('dataset_id')
-        metafeatures = pd.DataFrame(metafeatures['metafeatures'].tolist(), metafeatures.index)
-        metafeatures.drop_duplicates(inplace=True)
-        return metafeatures
-
-
->>>>>>> c6600b97
 class ProbabilisticMatrixFactorization(PyTorchRegressionRankSubsetModelBase):
     """
     Probabilitistic Matrix Factorization (see https://arxiv.org/abs/1705.05355 for the paper)
