import os
import json

import torch
import torch.nn as nn
import numpy as np
import pandas as pd
from tqdm import tqdm

from dna import utils
<<<<<<< HEAD
from dna.data import RNNDataLoader
=======
from dna.data import split_data_by_group
>>>>>>> c6600b97


class ModelBase:

    def __init__(self, *, seed):
        self.seed = seed
        self.fitted = False

    def fit(self, data, *, verbose=False):
        raise NotImplementedError()


class RegressionModelBase(ModelBase):

    def predict_regression(self, data, *, verbose=False):
        raise NotImplementedError()


class RankModelBase(ModelBase):

    def predict_rank(self, data, *, verbose=False):
        raise NotImplementedError()


class SubsetModelBase(ModelBase):

    def predict_subset(self, data, k, **kwargs):
        raise NotImplementedError()


class PyTorchModelBase:

    def __init__(self, *, y_dtype, device, seed):
        """
        Parameters
        ----------
        y_dtype:
            one of: torch.int64, torch.float32
        """
        self.y_dtype = y_dtype
        self.device = device
        self.seed = seed
        self._validation_split_seed = seed + 1

        self._model = None

    def fit(
        self, train_data, n_epochs, learning_rate, batch_size, drop_last, validation_ratio: float, patience: int, *,
        output_dir=None, verbose=False
    ):
        """
        TODO
        Parameters
        ----------
        patience: int
            the maximum number of epochs to continue fitting without any model improvement, which is determined using
            the loss value on validation data, when validation_ratio > 0, or on train_data otherwise
        """

        self._model = self._get_model(train_data)
        self._loss_function = self._get_loss_function()
        self._optimizer = self._get_optimizer(learning_rate)

        model_save_path = None
        if output_dir is not None:
            model_save_path = os.path.join(output_dir, 'model.pt')

        train_data, validation_data = self._get_validation_split(train_data, validation_ratio, self._validation_split_seed)

        train_data_loader = self._get_data_loader(train_data, batch_size, drop_last, shuffle=True)
        validation_data_loader = None
        min_loss_score = np.inf
        min_loss_epoch = -1
        if validation_data is not None:
            validation_data_loader = self._get_data_loader(validation_data, batch_size, drop_last=False, shuffle=False)

        if patience < 1:
            patience = np.inf

        for e in range(n_epochs):
            save_model = False
            if verbose:
                print('epoch {}'.format(e))

            self._train_epoch(
                train_data_loader, self._model, self._loss_function, self._optimizer, verbose=verbose
            )

            train_predictions, train_targets = self._predict_epoch(train_data_loader, self._model, verbose=verbose)
            train_loss_score = self._loss_function(train_predictions, train_targets)
            if output_dir is not None:
                self._save_outputs(output_dir, 'train', e, train_predictions, train_targets, train_loss_score)
            if verbose:
                print('train loss: {}'.format(train_loss_score))

            if validation_data_loader is not None:
                validation_predictions, validation_targets = self._predict_epoch(validation_data_loader, self._model, verbose=verbose)
                validation_loss_score = self._loss_function(validation_predictions, validation_targets)
                if output_dir is not None:
                    self._save_outputs(output_dir, 'validation', e, validation_predictions, validation_targets, validation_loss_score)
                if verbose:
                    print('validation loss: {}'.format(validation_loss_score))
                if validation_loss_score < min_loss_score:
                    min_loss_score = validation_loss_score
                    min_loss_epoch = e
                    save_model = True
            else:
                if train_loss_score < min_loss_score:
                    min_loss_score = train_loss_score
                    min_loss_epoch = e
                    save_model = True

            if save_model and model_save_path is not None:
                torch.save(self._model.state_dict(), model_save_path)

            if e - min_loss_epoch >= patience:
                break

        if not save_model and model_save_path is not None:  # model not saved during final epoch
            self._model.load_state_dict(torch.load(model_save_path))

        self.fitted = True

    def _get_model(self, train_data):
        raise NotImplementedError()

    def _get_loss_function(self):
        raise NotImplementedError()

    def _get_optimizer(self, learning_rate):
        raise NotImplementedError()

    def _get_data_loader(self, data, batch_size, drop_last, shuffle):
        raise NotImplementedError()

    def _train_epoch(self, data_loader, model: nn.Module, loss_function, optimizer, *, verbose=True):
        model.train()

        if verbose:
            progress = tqdm(total=len(data_loader), position=0)

        for x_batch, y_batch in data_loader:
            y_hat_batch = model(x_batch)
            loss = loss_function(y_hat_batch, y_batch)
            loss.backward()
            optimizer.step()
            optimizer.zero_grad()

            if verbose:
                progress.update(1)

        if verbose:
            progress.close()

    def _predict_epoch(self, data_loader, model: nn.Module, *, verbose=True):
        model.eval()
        predictions = []
        targets = []
        if verbose:
            progress = tqdm(total=len(data_loader), position=0)

        with torch.no_grad():
            for x_batch, y_batch in data_loader:
                y_hat_batch = model(x_batch)

                if y_batch.shape[0] == 1:
                    predictions.append(y_hat_batch.item())
                    targets.append(y_batch.item())
                else:
                    predictions.extend(y_hat_batch.tolist())
                    targets.extend(y_batch.tolist())

                if verbose:
                    progress.update(1)

        if verbose:
            progress.close()

        return torch.tensor(predictions, dtype=self.y_dtype), torch.tensor(targets, dtype=self.y_dtype)

    @staticmethod
    def _save_outputs(output_dir, phase, epoch, predictions, targets, loss_score):
        if not os.path.isdir(output_dir):
            os.makedirs(output_dir)

        save_filename = phase + '_scores.csv'
        save_path = os.path.join(output_dir, save_filename)
        with open(save_path, 'a') as f:
            f.write(str(float(loss_score)) + '\n')

        output_dir = os.path.join(output_dir, 'outputs')
        if not os.path.isdir(output_dir):
            os.makedirs(output_dir)

        save_filename = str(epoch) + '_' + phase + '.json'
        save_path = os.path.join(output_dir, save_filename)
        outputs = {
            'predictions': predictions.tolist(),
            'targets': targets.tolist(),
        }
        with open(save_path, 'w') as f:
            json.dump(outputs, f, separators=(',',':'))

    @staticmethod
    def _get_validation_split(train_data, validation_ratio, split_seed):
        if validation_ratio < 0 or 1 <= validation_ratio:
            raise ValueError('invalid validation ratio: {}'.format(validation_ratio))

        if validation_ratio == 0:
            return train_data, None

        return split_data_by_group(train_data, 'dataset_id', validation_ratio, split_seed)


class PyTorchRegressionRankSubsetModelBase(PyTorchModelBase, RegressionModelBase, RankModelBase, SubsetModelBase):

    def __init__(self, y_dtype, device, seed):
        # different arguments means different function calls
        PyTorchModelBase.__init__(self, y_dtype=torch.float32, device=device, seed=seed)
        RegressionModelBase.__init__(self, seed=seed)

    def predict_regression(self, data, *, batch_size, verbose):
        if self._model is None:
            raise Exception('model not fit')

        data_loader = self._get_data_loader(data, batch_size, drop_last=False, shuffle=False)
        predictions, targets = self._predict_epoch(data_loader, self._model, verbose=verbose)
        reordered_predictions = predictions.numpy()[data_loader.get_group_ordering()]
        return reordered_predictions.tolist()

    def predict_rank(self, data, *, batch_size, verbose):
        if self._model is None:
            raise Exception('model not fit')

        predictions = self.predict_regression(data, batch_size=batch_size, verbose=verbose)
        ranks = utils.rank(predictions)
        return {
            'pipeline_id': [instance['pipeline_id'] for instance in data],
            'rank': ranks,
        }

    def predict_subset(self, data, k, *, batch_size, verbose=False):
        if self._model is None:
            raise Exception('model not fit')

        ranked_data = self.predict_rank(data, batch_size=batch_size, verbose=verbose)
        top_k = pd.DataFrame(ranked_data).nsmallest(k, columns='rank')['pipeline_id']
        return top_k.tolist()


class RNNRegressionRankSubsetModelBase(PyTorchRegressionRankSubsetModelBase):

    def __init__(self, device: str = 'cuda:0', seed: int = 0):

        super().__init__(y_dtype=torch.float32, seed=seed, device=device)

        self._data_loader_seed = seed + 1
        self._model_seed = seed + 2
        self.pipeline_structures = None
        self.num_primitives = None
        self.primitive_name_to_enc = None
        self.target_key = 'test_f1_macro'
        self.batch_group_key = 'pipeline_structure'
        self.pipeline_key = 'pipeline'
        self.steps_key = 'steps'
        self.prim_name_key = 'name'
        self.prim_inputs_key = 'inputs'
        self.features_key = 'metafeatures'

    def _get_model(self, train_data):
        raise NotImplementedError()

    def fit(self, train_data, n_epochs, learning_rate, batch_size, drop_last, *, validation_data=None, output_dir=None,
            verbose=False):

        # Get the mapping of primitives to their one hot encoding
        self.primitive_name_to_enc = self._get_primitive_name_to_enc(train_data=train_data)

        PyTorchModelBase.fit(
            self, train_data, n_epochs, learning_rate, batch_size, drop_last, validation_data=validation_data,
            output_dir=output_dir, verbose=verbose
        )

    def _get_primitive_name_to_enc(self, train_data):
        primitive_names = set()

        # Get a set of all the primitives in the train set
        for instance in train_data:
            primitives = instance[self.pipeline_key][self.steps_key]
            for primitive in primitives:
                primitive_name = primitive[self.prim_name_key]
                primitive_names.add(primitive_name)

        # Get one hot encodings of all the primitives
        self.num_primitives = len(primitive_names)
        encoding = np.identity(n=self.num_primitives)

        # Create a mapping of primitive names to one hot encodings
        primitive_name_to_enc = {}
        primitive_names = sorted(primitive_names)
        for (primitive_name, primitive_encoding) in zip(primitive_names, encoding):
            primitive_name_to_enc[primitive_name] = primitive_encoding

        return primitive_name_to_enc

    def _get_loss_function(self):
        objective = torch.nn.MSELoss(reduction="mean")
        return lambda y_hat, y: torch.sqrt(objective(y_hat, y))

    def _get_optimizer(self, learning_rate):
        return torch.optim.Adam(self._model.parameters(), lr=learning_rate)

    def _get_data_loader(self, data, batch_size, drop_last, shuffle=True):
        return RNNDataLoader(
            data=data,
            group_key=self.batch_group_key,
            dataset_params={
                'features_key': self.features_key,
                'target_key': self.target_key,
                'y_dtype': self.y_dtype,
                'device': self.device
            },
            batch_size=batch_size,
            drop_last=drop_last,
            shuffle=shuffle,
            seed=self._data_loader_seed,
            pipeline_structures=self.pipeline_structures,
            primitive_to_enc=self.primitive_name_to_enc,
            pipeline_key=self.pipeline_key,
            steps_key=self.steps_key,
            prim_name_key=self.prim_name_key
        )<|MERGE_RESOLUTION|>--- conflicted
+++ resolved
@@ -8,11 +8,8 @@
 from tqdm import tqdm
 
 from dna import utils
-<<<<<<< HEAD
 from dna.data import RNNDataLoader
-=======
 from dna.data import split_data_by_group
->>>>>>> c6600b97
 
 
 class ModelBase:
@@ -285,14 +282,16 @@
     def _get_model(self, train_data):
         raise NotImplementedError()
 
-    def fit(self, train_data, n_epochs, learning_rate, batch_size, drop_last, *, validation_data=None, output_dir=None,
-            verbose=False):
+    def fit(
+            self, train_data, n_epochs, learning_rate, batch_size, drop_last, validation_ratio, patience, *,
+            output_dir=None, verbose=False
+    ):
 
         # Get the mapping of primitives to their one hot encoding
         self.primitive_name_to_enc = self._get_primitive_name_to_enc(train_data=train_data)
 
         PyTorchModelBase.fit(
-            self, train_data, n_epochs, learning_rate, batch_size, drop_last, validation_data=validation_data,
+            self, train_data, n_epochs, learning_rate, batch_size, drop_last, validation_ratio, patience,
             output_dir=output_dir, verbose=verbose
         )
 
