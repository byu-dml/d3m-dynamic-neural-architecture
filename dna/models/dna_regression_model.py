import torch

from .base_models import PyTorchRegressionRankSubsetModelBase
from .torch_modules.dna_module import DNAModule
from dna.data import Dataset, GroupDataLoader

class DNARegressionModel(PyTorchRegressionRankSubsetModelBase):

    def __init__(
        self, n_hidden_layers: int, hidden_layer_size: int, activation_name: str, use_batch_norm: bool,
<<<<<<< HEAD
        use_skip: bool = False, dropout = 0.0, reduction_name: str = 'max', *, device: str = 'cuda:0', seed: int = 0
    ):
        super().__init__(y_dtype=torch.float32, device=device, seed=seed)
=======
        loss_function_name, use_skip: bool = False, dropout = 0.0, *, device: str = 'cuda:0', seed: int = 0
    ):
        super().__init__(y_dtype=torch.float32, device=device, seed=seed, loss_function_name=loss_function_name)

>>>>>>> 2e3dc462
        self.n_hidden_layers = n_hidden_layers
        self.hidden_layer_size = hidden_layer_size
        self.activation_name = activation_name
        self.use_batch_norm = use_batch_norm
        self.use_skip = use_skip
        self.dropout = dropout
        self.reduction_name = reduction_name
        self.output_layer_size = 1
        self._model_seed = self.seed + 1

    def _get_model(self, train_data):
        submodule_input_sizes = {}
        for instance in train_data:
            for step in instance['pipeline']['steps']:
                submodule_input_sizes[step['name']] = len(step['inputs']) if self.reduction_name == 'concat' else 1
        self.input_layer_size = len(train_data[0]['metafeatures'])

        return DNAModule(
            submodule_input_sizes, self.n_hidden_layers + 1, self.input_layer_size, self.hidden_layer_size,
            self.output_layer_size, self.activation_name, self.use_batch_norm, self.use_skip, self.dropout,
            self.reduction_name, device=self.device, seed=self._model_seed
        )

    def _get_optimizer(self, learning_rate):
        return torch.optim.Adam(self._model.parameters(), lr=learning_rate)

    def _get_data_loader(self, data, batch_size, drop_last, shuffle=True):
        return GroupDataLoader(
            data = data,
            group_key = 'pipeline.id',
            dataset_class = Dataset,
            dataset_params = {
                'features_key': 'metafeatures',
                'target_key': 'test_f1_macro',
                'y_dtype': self.y_dtype,
                'device': self.device
            },
            batch_size = batch_size,
            drop_last = drop_last,
            shuffle = shuffle,
            seed = self.seed + 2
        )<|MERGE_RESOLUTION|>--- conflicted
+++ resolved
@@ -4,20 +4,15 @@
 from .torch_modules.dna_module import DNAModule
 from dna.data import Dataset, GroupDataLoader
 
+
 class DNARegressionModel(PyTorchRegressionRankSubsetModelBase):
 
     def __init__(
         self, n_hidden_layers: int, hidden_layer_size: int, activation_name: str, use_batch_norm: bool,
-<<<<<<< HEAD
-        use_skip: bool = False, dropout = 0.0, reduction_name: str = 'max', *, device: str = 'cuda:0', seed: int = 0
-    ):
-        super().__init__(y_dtype=torch.float32, device=device, seed=seed)
-=======
-        loss_function_name, use_skip: bool = False, dropout = 0.0, *, device: str = 'cuda:0', seed: int = 0
+        reduction_name: str = 'max', loss_function_name: str = 'rmse', use_skip: bool = False, dropout = 0.0,  *,
+        device: str = 'cuda:0', seed: int = 0
     ):
         super().__init__(y_dtype=torch.float32, device=device, seed=seed, loss_function_name=loss_function_name)
-
->>>>>>> 2e3dc462
         self.n_hidden_layers = n_hidden_layers
         self.hidden_layer_size = hidden_layer_size
         self.activation_name = activation_name
