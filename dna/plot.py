--- conflicted
+++ resolved
@@ -39,8 +39,8 @@
     # make it prettier
     ax = sns.violinplot(x="model_number", y="values", data=plot_df, cut=0)
     plt.title('Distribution of Metric: {}'.format(score_name))
-    plt.xlabel('{}'.format(score_name))
-    plt.ylabel('Frequency')
+    plt.ylabel('{}'.format(metric_key_name))
+    plt.xlabel('Model')
     plt.savefig(plot_path)
     plt.close()
 
@@ -102,25 +102,8 @@
 
     # plot aggregate scores in violin plot and save to `output_dir`
     for metric_key in distribution_dict.keys():
-<<<<<<< HEAD
-        model_counter = []
-        values = []
-        for model_num in distribution_dict[metric_key].keys():
-            values.extend(distribution_dict[metric_key][model_num])
-            model_counter.extend([model_mapping[model_num] for i in range(len(distribution_dict[metric_key][model_num]))])
-        plot_df = pd.DataFrame({"model_number": model_counter, "values": values})
-        # make it prettier
-        metric_key_name = metric_key.replace("_k_by_run", "")
-        ax = sns.violinplot(x="model_number", y="values", data=plot_df, cut=0)
-        plt.title('Distribution of Metric: {}'.format(metric_key_name))
-        plt.ylabel('{}'.format(metric_key_name))
-        plt.xlabel('Model')
-        plt.savefig(os.path.join(output_dir, '{}-violin-plot.png'.format(metric_key_name)))
-        plt.close()
-=======
         score_name = metric_key.replace("_k_by_run", "")
         plot_violin_of_score_distributions(
             distribution_dict[metric_key], model_mapping, score_name=score_name,
             plot_path=os.path.join(output_dir, '{}-violin-plot.png'.format(score_name))
-        )
->>>>>>> b8386fb4
+        )