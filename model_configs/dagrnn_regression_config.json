{
    "__init__": {
        "activation_name": "relu",
        "use_batch_norm": true,
        "use_skip": false,

<<<<<<< HEAD
        "hidden_state_size": 50,
        "lstm_n_layers": 1,
        "lstm_dropout": 0,
        "bidirectional": false,
=======
        "input_n_hidden_layers": 1,
        "input_hidden_layer_size": 8,
        "input_dropout": 0.5,

        "hidden_state_size": 16,
        "lstm_n_layers": 2,
        "lstm_dropout": 0.5,
        "bidirectional": true,
>>>>>>> 3978cee5

        "output_n_hidden_layers": 1,
        "output_hidden_layer_size": 8,
        "output_dropout": 0.5
    },
    "fit": {
        "n_epochs": 1,
        "learning_rate": 0.0001,
        "batch_size": 7,
        "drop_last": false
    },
    "predict_regression": {
        "batch_size": 2
    },
    "predict_rank": {
        "batch_size": 2
    }
}<|MERGE_RESOLUTION|>--- conflicted
+++ resolved
@@ -4,25 +4,14 @@
         "use_batch_norm": true,
         "use_skip": false,
 
-<<<<<<< HEAD
         "hidden_state_size": 50,
         "lstm_n_layers": 1,
         "lstm_dropout": 0,
         "bidirectional": false,
-=======
-        "input_n_hidden_layers": 1,
-        "input_hidden_layer_size": 8,
-        "input_dropout": 0.5,
 
-        "hidden_state_size": 16,
-        "lstm_n_layers": 2,
-        "lstm_dropout": 0.5,
-        "bidirectional": true,
->>>>>>> 3978cee5
-
-        "output_n_hidden_layers": 1,
-        "output_hidden_layer_size": 8,
-        "output_dropout": 0.5
+        "output_n_hidden_layers": 0,
+        "output_hidden_layer_size": null,
+        "output_dropout": 0
     },
     "fit": {
         "n_epochs": 1,
