--- conflicted
+++ resolved
@@ -75,10 +75,7 @@
     --model-config-path ./model_configs/dna_regression_config.json \
     --problem regression rank \
     --k $k \
-<<<<<<< HEAD
-    --scores top-k-count top-1-regret spearman pearsons_correlation \
-=======
-    --scores top-k-count top-1-regret spearman top-k-regret \
+    --scores top-k-count top-1-regret spearman top-k-regret pearsons_correlation \
     --train-path $train_path \
     --test-size $validation_size \
     --split-seed $validation_split_seed \
@@ -91,7 +88,6 @@
     --problem regression rank \
     --k $k \
     --scores top-k-count top-1-regret spearman top-k-regret \
->>>>>>> cc7e9af1
     --train-path $train_path \
     --test-size $validation_size \
     --split-seed $validation_split_seed \
